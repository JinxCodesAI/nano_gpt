import os
import time
import random
import math
import pickle
import json
import yaml
import concurrent.futures
from contextlib import nullcontext
from datetime import datetime
import numpy as np
import torch
import psutil
import threading
from collections import deque
import torch._dynamo
try:
    torch._dynamo.config.recompile_limit = 1000000 # or a higher number
except AttributeError:
    # recompile_limit doesn't exist in this version of PyTorch
    pass
from torch.nn.parallel import DistributedDataParallel as DDP
from torch.distributed import init_process_group, destroy_process_group

from model import GPTConfig, GPT
from logger import TrainingLogger
from analyzer import ModelAnalyzer

# -----------------------------------------------------------------------------
# default config values designed to train a gpt2 (124M) on OpenWebText
# I/O
out_dir = 'out'
eval_interval = 2000
log_interval = 1
eval_iters = 200
eval_only = False # if True, script exits right after the first eval
always_save_checkpoint = True # if True, always save a checkpoint after each eval
init_from = 'scratch' # 'scratch' or 'resume' or 'gpt2*'
# file logging
log_dir = 'logs' # directory for log files
file_logging = True # enable file logging
# wandb logging
wandb_log = False # disabled by default
wandb_project = 'owt'
wandb_run_name = 'gpt2' # 'run' + str(time.time())
# data
dataset = 'fineweb10B'
train_shard_filenames = ['train.bin']
num_train_shards = 1

gradient_accumulation_steps = 5 * 8 # used to simulate larger batch sizes
batch_size = 12 # if gradient_accumulation_steps > 1, this is the micro-batch size
block_size = 1024
# model
n_layer = 12
n_head = 12
n_embd = 768
dropout = 0.0 # for pretraining 0 is good, for finetuning try 0.1+
bias = False # do we use bias inside LayerNorm and Linear layers?
n_hidden = None # feed forward hidden dimension, defaults to 4 * n_embd if None
# rotary embeddings
use_rotary_embeddings = False
rotary_base = 10000.0
rotary_max_position_embeddings = 2048
# adamw optimizer
learning_rate = 6e-4 # max learning rate
max_iters = 600000 # total number of training iterations
weight_decay = 1e-1
beta1 = 0.9
beta2 = 0.95
grad_clip = 1.0 # clip gradients at this value, or disable if == 0.0
# learning rate decay settings
decay_lr = True # whether to decay the learning rate
warmup_iters = 2000 # how many steps to warm up for
lr_decay_iters = 600000 # should be ~= max_iters per Chinchilla
min_lr = 6e-5 # minimum learning rate, should be ~= learning_rate/10 per Chinchilla
# DDP settings
backend = 'nccl' # 'nccl', 'gloo', etc.
# system
device = 'cuda' # examples: 'cpu', 'cuda', 'cuda:0', 'cuda:1' etc., or try 'mps' on macbooks
dtype = 'bfloat16' if torch.cuda.is_available() and torch.cuda.is_bf16_supported() else 'float16' # 'float32', 'bfloat16', or 'float16', the latter will auto implement a GradScaler
compile = True # use PyTorch 2.0 to compile the model to be faster
# -----------------------------------------------------------------------------
# LoRA architectural parameters. These will be overridden by config files.
embedding_mode = 'standard'
attn_lora_rank = 0 # rank for attention LoRA, 0 disables
embedding_rank = 0 # rank for embedding LoRA, 0 disables
lora_alpha = 1.0 # scaling factor for LoRA layers
# scaling schedule configuration
scaling_schedule_file = None # Path to scaling schedule config file (YAML/JSON)
scaling_schedule = [] # Will be loaded from file or set programmatically
target_architecture_config = None # Global state for target architecture
# -----------------------------------------------------------------------------
config_keys = [k for k,v in globals().items() if not k.startswith('_') and isinstance(v, (int, float, bool, str))]
exec(open('configurator.py').read()) # overrides from command line or config file
config = {k: globals()[k] for k in config_keys} # will be useful for logging




if(dataset == 'fineweb10B'):
    num_train_shards = 103
    train_shard_filenames = [f"fineweb_train_{i:06d}.bin" for i in range(1, num_train_shards + 1)]
else:
    num_train_shards = len(train_shard_filenames)
      
def log_detailed_params(model_to_log):
    """Logs the detailed parameter count of the provided model."""
    if master_process:
        print("\nDetailed parameter count:")
        detailed_params = model_to_log.get_detailed_param_count()
        for component, counts in detailed_params.items():
            total_str = f"{counts['total']:,}"
            trainable_str = f"{counts['trainable']:,}"
            print(f"  {component:<22} | Total: {total_str:>12} | Trainable: {trainable_str:>12}")
        print("-" * 60) # Add a separator for clarity

def transfer_optimizer_state(new_optimizer, old_state_dict, old_param_dict, model):
    """
    Transfer optimizer state from old optimizer to new optimizer for parameters that still exist.
    Uses parameter names as the bridge instead of object identity to handle architectural changes.
    """
    if 'state' not in old_state_dict:
        return
    
    # Map old parameter names to their state from the old optimizer state_dict
    state_to_transfer = {}
    old_param_id_to_name = {id(p): name for name, p in old_param_dict.items()}
    
    for param_id, state in old_state_dict['state'].items():
        if param_id in old_param_id_to_name:
            param_name = old_param_id_to_name[param_id]
            state_to_transfer[param_name] = state
    
    # For each parameter in the new model, find its state by name and apply it
    transferred_count = 0
    new_param_name_map = {name: p for name, p in model.named_parameters()}
    
    for param_name, state in state_to_transfer.items():
        if param_name in new_param_name_map:
            param_tensor = new_param_name_map[param_name]
            # Directly set the state in the optimizer
            new_optimizer.state[param_tensor] = state
            transferred_count += 1
    
    total_params = len(list(model.parameters()))
    print(f"Transferred optimizer state for {transferred_count} / {total_params} parameters")

def transfer_optimizer_state_by_shape(new_optimizer, old_state_dict, model):
    """
    Fallback function to transfer optimizer state when parameter names are not available.
    Attempts to match parameters by shape and name similarity.
    """
    if 'state' not in old_state_dict:
        return 0

    # Get current model parameters
    current_params = {name: param for name, param in model.named_parameters()}

    # Try to match by parameter name (for parameters that haven't changed)
    transferred_count = 0

    # This is a simplified approach - we can't perfectly reconstruct the mapping
    # without the old parameter names, but we can try some heuristics
    print("Attempting basic optimizer state transfer by parameter name matching...")
    print("Note: This may not transfer all state due to architectural changes.")

    return transferred_count

def log_model_architecture(model, iter_num, is_initial=False, is_target=False):
    """Logs the model's current or target architecture to the console and W&B."""
    if not master_process:
        return

    # Determine the header based on the context
    if is_target:
        header = "TARGET MODEL ARCHITECTURE (at end of schedule)"
    elif is_initial:
        header = f"INITIAL MODEL ARCHITECTURE (at Iter {iter_num})"
    else:
        header = f"ARCHITECTURE CHANGE (at Iter {iter_num})"

    # Get the raw model config
    config = model.config if hasattr(model, 'config') else model

    print("\n" + "="*60)
    print(f"{header:^60}")
    print("="*60)

    arch_info = {
        'n_layer': config.n_layer,
        'n_head': config.n_head,
        'n_embd': config.n_embd,
        'n_hidden': config.n_hidden if config.n_hidden is not None else 4 * config.n_embd,
        'block_size': config.block_size,
        'vocab_size': config.vocab_size,
        'dropout': config.dropout,
        'bias': config.bias,
        'embedding_mode': config.embedding_mode,
        'attn_lora_rank': config.attn_lora_rank,
        'embedding_rank': config.embedding_rank,
        'lora_alpha': config.lora_alpha
    }

    # Print to console
    for key, value in arch_info.items():
        print(f"  {key:<22} | {value}")
    print("="*60 + "\n")

    # Log to Weights & Biases
    if wandb_log:
        # We prefix with 'arch/' to group these parameters in the W&B UI
        wandb_log_data = {f"{k}": v for k, v in arch_info.items()}
        wandb_log_data['iter'] = iter_num
        wandb.log(wandb_log_data)

def calculate_and_log_target_architecture(initial_config, schedule):
    """
    Simulates the schedule to determine the final target architecture,
    logs it, and returns it as a dictionary for later use.
    """
    if not master_process:
        return None

    # --- THIS SECTION IS REFINED TO BE LORA-AGNOSTIC ---
    # The target config reflects the final, deployed model, which has no LoRA.
    target_config = {
        'n_layer': initial_config['n_layer'],
        'n_hidden': initial_config['n_hidden'] if initial_config['n_hidden'] is not None else 4 * initial_config['n_embd'],
        'n_head': initial_config['n_head'],
        'n_embd': initial_config['n_embd'],
        'block_size': initial_config['block_size'],
        'vocab_size': initial_config['vocab_size'],
        'dropout': initial_config['dropout'],
        'bias': initial_config['bias'],
        # Hardcode final state for LoRA-related params
        'embedding_mode': 'standard',
        'attn_lora_rank': 0,
        'embedding_rank': 0,
        'lora_alpha': 0.0,
    }

    print("Calculating target architecture based on schedule...")
    for op in schedule:
        op_name = op['name']
        op_value = op['value']
        if op_name == 'stack_layers' and isinstance(op_value, list):
            target_config['n_layer'] = len(op_value)
        elif op_name == 'widen_mlp' and isinstance(op_value, (int, float)):
            target_config['n_hidden'] = int(op_value)

    # Log this calculated target architecture
    log_model_architecture(
        type('FakeConfig', (), target_config)(),
        iter_num=0,
        is_target=True
    )

    # Return the dictionary to be stored
    return target_config

def save_scaling_schedule(file_path, schedule_data):
    """Saves the updated schedule data back to its file (YAML or JSON).
    Automatically adds 'completed' field to operations that don't have it."""
    if not file_path or not os.path.exists(file_path):
        return
    try:
        # Ensure all operations have a 'completed' field before saving
        for op in schedule_data:
            if 'completed' not in op:
                op['completed'] = False

        with open(file_path, 'w') as f:
            if file_path.endswith('.yaml') or file_path.endswith('.yml'):
                yaml.dump(schedule_data, f, sort_keys=False)
            elif file_path.endswith('.json'):
                json.dump(schedule_data, f, indent=2)
        # print(f"Updated scaling schedule saved to {file_path}")
    except Exception as e:
        print(f"Error saving scaling schedule to {file_path}: {e}")

# Load scaling schedule if specified
def load_scaling_schedule(file_path, init_from):
    """Load scaling schedule and reset 'completed' status if starting from scratch."""
    if not file_path or not os.path.exists(file_path):
        return []
    try:
        with open(file_path, 'r') as f:
            if file_path.endswith('.yaml') or file_path.endswith('.yml'):
                schedule = yaml.safe_load(f)
            elif file_path.endswith('.json'):
                schedule = json.load(f)
            else:
                print(f"Warning: Unknown file format for scaling schedule: {file_path}")
                return []
        if not isinstance(schedule, list):
            print(f"Warning: Scaling schedule must be a list, got {type(schedule)}")
            return []
        for i, op in enumerate(schedule):
            required_keys = ['name', 'value', 'trigger_loss', 'max_wait_iters', 'reevaluate']
            if not all(key in op for key in required_keys):
                print(f"Warning: Operation {i} missing required keys: {required_keys}")
                return []

        # Handle completion status based on init_from parameter
        # Note: Missing 'completed' fields are treated as False automatically
        if init_from == 'scratch':
            print("Starting from scratch, resetting schedule completion status.")
            for op in schedule:
                op['completed'] = False
            save_scaling_schedule(file_path, schedule)
        else:
            print("Resuming run, honoring existing schedule completion status.")
            # Ensure operations have 'completed' field for consistency (will be added on next save)
            for op in schedule:
                if 'completed' not in op:
                    op['completed'] = False

        print(f"Loaded scaling schedule with {len(schedule)} operations from {file_path}")
        return schedule
    except Exception as e:
        print(f"Error loading scaling schedule from {file_path}: {e}")
        return []

# Load scaling schedule
if scaling_schedule_file:
    scaling_schedule = load_scaling_schedule(scaling_schedule_file, init_from)

# Training Orchestrator State
iter_of_last_op = 0 # Iteration number when last operation was executed
lr_schedule_offset = 0 # Offset for learning rate schedule (for reset_lr_schedule)
# -----------------------------------------------------------------------------

# logging setup
training_logger = TrainingLogger(log_dir=log_dir, enabled=file_logging)

# various inits, derived attributes, I/O setup
ddp = int(os.environ.get('RANK', -1)) != -1 # is this a ddp run?
if ddp:
    init_process_group(backend=backend)
    ddp_rank = int(os.environ['RANK'])
    ddp_local_rank = int(os.environ['LOCAL_RANK'])
    ddp_world_size = int(os.environ['WORLD_SIZE'])
    device = f'cuda:{ddp_local_rank}'
    torch.cuda.set_device(device)
    master_process = ddp_rank == 0 # this process will do logging, checkpointing etc.
    seed_offset = ddp_rank # each process gets a different seed
    assert gradient_accumulation_steps % ddp_world_size == 0
    gradient_accumulation_steps //= ddp_world_size
else:
    # if not ddp, we are running on a single gpu, and one process
    master_process = True
    seed_offset = 0
    ddp_world_size = 1
tokens_per_iter = gradient_accumulation_steps * ddp_world_size * batch_size * block_size
print(f"tokens per iteration will be: {tokens_per_iter:,}")

if master_process:
    os.makedirs(out_dir, exist_ok=True)
    training_logger.setup(config)
torch.manual_seed(1337 + seed_offset)
torch.backends.cuda.matmul.allow_tf32 = True # allow tf32 on matmul
torch.backends.cudnn.allow_tf32 = True # allow tf32 on cudnn
device_type = 'cuda' if 'cuda' in device else 'cpu' # for later use in torch.autocast
ptdtype = {'float32': torch.float32, 'bfloat16': torch.bfloat16, 'float16': torch.float16}[dtype]
ctx = nullcontext() if device_type == 'cpu' else torch.amp.autocast(device_type=device_type, dtype=ptdtype)

# High-performance data loader with curriculum learning
data_dir = os.path.join('data', dataset)

class BatchManager:
    def __init__(self, data_dir, shard_filenames, vocab_size, batch_size, block_size, device, device_type,
                 starting_estimation_token_count=100_000_000, buffer_size=2000):
        print("Initializing High-Performance BatchManager (V2)...")
        self.data_dir = data_dir
        self.shard_filenames = shard_filenames
        self.vocab_size = vocab_size
        self.batch_size = batch_size
        self.block_size = block_size
        self.device = device
        self.device_type = device_type
        self.buffer_size = buffer_size

        # 1. Approximate or load the corpus token distribution
        self.corpus_distribution = self._get_corpus_distribution(starting_estimation_token_count)
        self.uniform_distribution = torch.ones(self.vocab_size, dtype=torch.float32) / self.vocab_size

        # 2. Initialize state for tracking served tokens
        self.served_token_counts = torch.zeros(self.vocab_size, dtype=torch.float64)
        self.total_tokens_served = 0

        # 3. Thread-safe candidate buffer and control variables for the worker
        self.candidate_buffer = deque()
        self.buffer_lock = threading.Lock()
        self.rescore_event = threading.Event()
        self.shutdown_event = threading.Event()

        # 4. Initialize the curriculum and target distribution
        self.alpha = 1.0
        self.target_distribution = self.uniform_distribution.clone()

        # 5. Start the background worker thread
        self.worker_thread = threading.Thread(target=self._buffer_management_worker, daemon=True)
        self.worker_thread.start()
        print("BatchManager initialized and background worker started.")

    def _get_corpus_distribution(self, estimation_tokens):
        """Calculates an approximate token distribution from a sample of the dataset and caches it."""
        cache_path = os.path.join(self.data_dir, f'corpus_dist_approx_{estimation_tokens}.pt')
        if os.path.exists(cache_path):
            print(f"Loading cached approximate corpus distribution from {cache_path}")
            return torch.load(cache_path)

        print(f"Approximating corpus distribution from {estimation_tokens:,} tokens...")
        total_counts = torch.zeros(self.vocab_size, dtype=torch.int64)
        tokens_per_shard = estimation_tokens // len(self.shard_filenames)

        for shard_name in self.shard_filenames:
            shard_path = os.path.join(self.data_dir, shard_name)
            data = np.memmap(shard_path, dtype=np.uint16, mode='r')
            if len(data) > tokens_per_shard:
                sample = data[:tokens_per_shard]
                shard_counts = torch.from_numpy(np.bincount(sample, minlength=self.vocab_size))
                total_counts += shard_counts

        distribution = total_counts.float() / total_counts.sum()
        print(f"Saving approximate corpus distribution to {cache_path}")
        torch.save(distribution, cache_path)
        return distribution

    def _buffer_management_worker(self):
        """
        Runs in a background thread to continuously read, score, and manage the candidate buffer.
        """
        shard_cycle = iter(self.shard_filenames * 1000) # Loop over the dataset many times

        while not self.shutdown_event.is_set():
            # --- Phase 1: Refill the buffer if it has space ---
            if len(self.candidate_buffer) < self.buffer_size:
                try:
                    shard_name = next(shard_cycle)
                    shard_path = os.path.join(self.data_dir, shard_name)
                    data = np.memmap(shard_path, dtype=np.uint16, mode='r')

                    # Create multiple batches from a large sequential chunk for I/O efficiency
                    num_batches_to_create = 50
                    chunk_size = num_batches_to_create * self.batch_size * self.block_size
                    start_idx = random.randint(0, max(0, len(data) - chunk_size))
                    chunk = data[start_idx : start_idx + chunk_size]

                    new_candidates = []
                    # Create non-overlapping batches from the chunk
                    for i in range(0, len(chunk), self.batch_size * self.block_size):
                        if i + self.batch_size * self.block_size + 1 > len(chunk): continue
                        x = torch.from_numpy(chunk[i : i + self.batch_size * self.block_size].astype(np.int64)).view(self.batch_size, self.block_size)
                        y = torch.from_numpy(chunk[i+1 : i+1 + self.batch_size * self.block_size].astype(np.int64)).view(self.batch_size, self.block_size)
                        new_candidates.append({'x': x, 'y': y, 'score': -1.0})

                    with self.buffer_lock:
                        self.candidate_buffer.extend(new_candidates)

                except StopIteration:
                    print("Worker has finished all shard cycles.")
                    break
                except Exception as e:
                    print(f"Error in buffer refill worker: {e}")
                    time.sleep(1)

            # --- Phase 2: Re-score and sort the entire buffer if signaled ---
            if self.rescore_event.is_set():
                with self.buffer_lock:
                    print("(Async Worker) Re-scoring candidate buffer...")
                    served_dist = (self.served_token_counts / (self.total_tokens_served + 1e-9)).to(torch.float32)

                    temp_list = list(self.candidate_buffer)
                    for batch_data in temp_list:
                        tokens, counts = torch.unique(batch_data['x'], return_counts=True)
                        neglect_score = self.target_distribution[tokens] / (served_dist[tokens] + 1e-9)
                        batch_data['score'] = (neglect_score * counts).sum().item()

                    # Sort the buffer by score (highest first) and trim excess
                    temp_list.sort(key=lambda b: b['score'], reverse=True)
                    self.candidate_buffer = deque(temp_list[:self.buffer_size])

                    self.rescore_event.clear() # Mark re-scoring as done
                    print(f"(Async Worker) Buffer re-scored. Size: {len(self.candidate_buffer)}")

            time.sleep(0.1) # Prevent busy-looping, yield to other threads

    def update_target_distribution(self, alpha):
        """Updates the target distribution and signals the worker to re-score."""
        print(f"Updating batch manager alpha to {alpha:.3f}")
        self.alpha = alpha
        # Blend corpus and uniform distributions
        self.target_distribution = (1 - alpha) * self.corpus_distribution + alpha * self.uniform_distribution
        self.rescore_event.set() # Signal the worker thread to re-score all candidates

    def get_next_batch(self):
        """Waits for and retrieves the highest-scoring batch from the buffer."""
        # Wait for the buffer to be populated, especially at the start
        while not self.candidate_buffer:
            print("Main thread is waiting for the batch buffer to fill...")
            time.sleep(0.5)
            if self.shutdown_event.is_set(): return None, None

        with self.buffer_lock:
            # The buffer is kept sorted by the worker, so the best is always at the front
            best_batch_data = self.candidate_buffer.popleft()

        best_x, best_y = best_batch_data['x'], best_batch_data['y']

        # Update the state of served tokens
        unique_tokens, counts = torch.unique(best_x, return_counts=True)
        self.served_token_counts[unique_tokens] += counts.to(self.served_token_counts.dtype)
        self.total_tokens_served += best_x.numel()

        # Move the chosen batch to the correct GPU/CPU device
        if self.device_type == 'cuda':
            best_x = best_x.pin_memory().to(self.device, non_blocking=True)
            best_y = best_y.pin_memory().to(self.device, non_blocking=True)
        else:
            best_x, best_y = best_x.to(self.device), best_y.to(self.device)

        return best_x, best_y

    def shutdown(self):
        """Signals the background worker to stop and waits for it to exit."""
        print("Shutting down BatchManager background worker...")
        self.shutdown_event.set()
        self.worker_thread.join(timeout=5)
        print("BatchManager shut down.")

# Simple validation batch function (unchanged from original)
def get_val_batch():
    data = np.memmap(os.path.join(data_dir, 'val.bin'), dtype=np.uint16, mode='r')
    ix = torch.randint(len(data) - block_size, (batch_size,))
    x = torch.stack([torch.from_numpy((data[i:i+block_size]).astype(np.int64)) for i in ix])
    y = torch.stack([torch.from_numpy((data[i+1:i+1+block_size]).astype(np.int64)) for i in ix])
    if device_type == 'cuda':
        x, y = x.pin_memory().to(device, non_blocking=True), y.pin_memory().to(device, non_blocking=True)
    else:
        x, y = x.to(device), y.to(device)
    return x, y

# init these up here, can override if init_from='resume' (i.e. from a checkpoint)
iter_num = 0
best_val_loss = 1e9

# attempt to derive vocab_size from the dataset
meta_path = os.path.join(data_dir, 'meta.pkl')
meta_vocab_size = None
if os.path.exists(meta_path):
    with open(meta_path, 'rb') as f:
        meta = pickle.load(f)
    meta_vocab_size = meta['vocab_size']
    print(f"found vocab_size = {meta_vocab_size} (inside {meta_path})")

# model init
model_args = dict(n_layer=n_layer, n_head=n_head, n_embd=n_embd, block_size=block_size,
                bias=bias, vocab_size=None, dropout=dropout, n_hidden=n_hidden,
                use_rotary_embeddings=use_rotary_embeddings,
                rotary_base=rotary_base,
                rotary_max_position_embeddings=rotary_max_position_embeddings,
                # --- ADD THESE LINES ---
                embedding_mode=embedding_mode,
                embedding_rank=embedding_rank,
                attn_lora_rank=attn_lora_rank,
                lora_alpha=lora_alpha
            )
if init_from == 'scratch':
    print("Initializing a new model from scratch")
    model_args['vocab_size'] = meta_vocab_size if meta_vocab_size is not None else 50304
    gptconf = GPTConfig(**model_args)
    model = GPT(gptconf)
elif init_from == 'resume':
    print(f"Resuming training from {out_dir}")
    ckpt_path = os.path.join(out_dir, 'ckpt.pt')
    checkpoint = torch.load(ckpt_path, map_location=device)
    checkpoint_model_args = checkpoint['model_args']

    # Force an update of the model args from the checkpoint for base architecture
    for k in ['n_layer', 'n_head', 'n_embd', 'block_size', 'bias', 'vocab_size', 'n_hidden']:
        model_args[k] = checkpoint_model_args[k]

    # Create the model with the potentially new LoRA configuration from the config file
    gptconf = GPTConfig(**model_args)
    model = GPT(gptconf)

    state_dict = checkpoint['model']

    # --- SMART LOADER LOGIC ---
    print("Applying smart loader logic for model weights...")
    model_sd = model.state_dict()
    final_state_dict = {}

    for k, v in state_dict.items():
        # Case 1: The key from the checkpoint exists directly in the new model (e.g., non-LoRA to non-LoRA)
        if k in model_sd:
            final_state_dict[k] = v
        # Case 2: We are loading a standard weight into a LoRA layer's main_weight
        else:
            lora_key_equivalent = k.replace('.weight', '.main_weight.weight')
            if lora_key_equivalent in model_sd:
                print(f"  Remapping standard weight to LoRA: {k} -> {lora_key_equivalent}")
                final_state_dict[lora_key_equivalent] = v
            else:
                print(f"  Skipping unexpected key from checkpoint: {k}")

    # Remove the compilation wrapper prefix if it exists
    unwanted_prefix = '_orig_mod.'
    for k, v in list(final_state_dict.items()):
        if k.startswith(unwanted_prefix):
            final_state_dict[k[len(unwanted_prefix):]] = final_state_dict.pop(k)

    # Load the prepared state dict.
    # strict=False is essential, as LoRA A/B weights are expected to be missing.
    model.load_state_dict(final_state_dict, strict=False)

    # Load the rest of the training state
    iter_num = checkpoint['iter_num']
    best_val_loss = checkpoint['best_val_loss']
elif init_from.startswith('gpt2'):
    print(f"Initializing from OpenAI GPT-2 weights: {init_from}")
    override_args = dict(dropout=dropout)
    model = GPT.from_pretrained(init_from, override_args)
    for k in ['n_layer', 'n_head', 'n_embd', 'block_size', 'bias', 'vocab_size', 'n_hidden']:
        model_args[k] = getattr(model.config, k)
if block_size < model.config.block_size:
    model.crop_block_size(block_size)
    model_args['block_size'] = block_size
model.to(device)

scaler = torch.cuda.amp.GradScaler(enabled=(dtype == 'float16'))
optimizer = model.configure_optimizers(weight_decay, learning_rate, (beta1, beta2), device_type)

if init_from == 'resume':
    print("Attempting to load optimizer state...")
    try:
        # Try direct loading first
        optimizer.load_state_dict(checkpoint['optimizer'])
        print("Successfully loaded optimizer state directly from checkpoint")
    except (ValueError, RuntimeError) as e:
        print(f"Direct optimizer loading failed: {e}")
        print("This is expected when switching between LoRA and non-LoRA models.")

        # Attempt to transfer optimizer state using parameter names
        if 'param_names' in checkpoint:
            print("Attempting to transfer optimizer state using saved parameter names...")
            transfer_optimizer_state(optimizer, checkpoint['optimizer'], checkpoint['param_names'], model)
        else:
            print("No parameter names saved in checkpoint - this is an older checkpoint format.")
            transferred_count = transfer_optimizer_state_by_shape(optimizer, checkpoint['optimizer'], model)
            if transferred_count == 0:
                print("Could not transfer optimizer state. Optimizer will start fresh.")
                print("To enable full state transfer, re-save checkpoints with the updated format.")

checkpoint = None # free up memory

if compile:
    print("compiling the model... (takes a ~minute)")
    unoptimized_model = model
    model = torch.compile(model)

if ddp:
    model = DDP(model, device_ids=[ddp_local_rank])

@torch.no_grad()
def estimate_loss():
    out = {}
    model.eval()
    for split in ['train', 'val']:
        losses = torch.zeros(eval_iters)
        for k in range(eval_iters):
            if split == 'train':
                X, Y = batch_manager.get_next_batch()
            else:
                X, Y = get_val_batch()
            with ctx:
                logits, loss = model(X, Y)
            losses[k] = loss.item()
        out[split] = losses.mean()
    model.train()
    return out

def get_lr(it):
    effective_it = it - lr_schedule_offset
    warmup_iters
    lr_decay_iters

    if master_process and wandb_log:
        wandb.log({"iter": it, "effective_it": effective_it, "warmup_iters": warmup_iters, "lr_decay_iters": lr_decay_iters, "gradient_accumulation_steps":gradient_accumulation_steps, "batch_size":batch_size })
    if effective_it < warmup_iters:
        return learning_rate * (effective_it + 1) / (warmup_iters + 1)
    if effective_it > lr_decay_iters:
        return min_lr
    decay_ratio = (effective_it - warmup_iters) / (lr_decay_iters - warmup_iters)
    assert 0 <= decay_ratio <= 1
    coeff = 0.5 * (1.0 + math.cos(math.pi * decay_ratio))
    return (min_lr + coeff * (learning_rate - min_lr))

def run_full_analysis_async(analyzer, current_snapshot, prev_snapshot, iter_num):
    """
    The new async task function. It calls the main analysis method of the analyzer.
    """
    print(f"(Async Analysis @ iter {iter_num}) Starting full model analysis job...")
    results = analyzer.run_full_analysis(current_snapshot, prev_snapshot)
    results['iter_num'] = iter_num # Tag results with the iteration number
    print(f"(Async Analysis @ iter {iter_num}) Job finished.")
    return results

def analysis_done_callback(future):
    """
    The new callback, rewritten to handle the rich, nested results dictionary.
    """
    global training_logger, master_process  # Access global variables for logging

    try:
        results = future.result()
        iter_num = results['iter_num']

        print(f"\n--- ASYNC ANALYSIS RESULTS FOR ITERATION {iter_num} ---")

        # Prepare log messages for file logging
        log_messages = []
        log_messages.append(f"--- ASYNC ANALYSIS RESULTS FOR ITERATION {iter_num} ---")

        # --- Report Geometry & Rank Results ---
        if 'geometry' in results:
            geo = results['geometry']

            # Embedding Geometry Analysis
            if 'embeddings' in geo and geo['embeddings']:
                emb_geo = geo['embeddings']
                avg_neighbors = emb_geo['local_density']['average_neighborhood_size']
                mean_sim = emb_geo['global_sparsity']['mean_similarity']
                std_sim = emb_geo['global_sparsity']['std_similarity']
                sim_10th = emb_geo['global_sparsity']['similarity_10th_percentile']
                sim_90th = emb_geo['global_sparsity']['similarity_90th_percentile']
                nbhd_10th = emb_geo['global_sparsity']['neighbor_10th_percentile']
                nbhd_90th = emb_geo['global_sparsity']['neighbor_90th_percentile']

                geom_msg1 = f"  [Embeddings Geometry] Avg Neighbors: {avg_neighbors:.2f} | Mean Similarity: {mean_sim:.4f} 10th-90th Percentile: {nbhd_10th:.4f} - {nbhd_90th:.4f}"
                geom_msg2 = f"  [Embeddings Geometry] Std Similarity: {std_sim:.4f} | 10th-90th Percentile: {sim_10th:.4f} - {sim_90th:.4f}"
                print(geom_msg1)
                print(geom_msg2)
                log_messages.append(geom_msg1)
                log_messages.append(geom_msg2)

                if wandb_log:
                    wandb.log({
                        "analysis/embed/geom_avg_neighbors": avg_neighbors,
                        "analysis/embed/geom_mean_sim": mean_sim,
                        "analysis/embed/geom_std_sim": std_sim,
                        "analysis/embed/geom_sim_10th": sim_10th,
                        "analysis/embed/geom_sim_90th": sim_90th
                    }, step=iter_num)

            # FFN Rank Analysis
            if 'ffn_ranks' in geo:
                num_layers = len(geo['ffn_ranks'])
                layers_to_log = {0, num_layers // 2, num_layers - 1}
                for i in layers_to_log:
                    rank_info = geo['ffn_ranks'].get(f'layer_{i}')
                    if rank_info:
                        util = rank_info['utilization']
                        eff_rank = rank_info['effective_rank']
                        full_rank = rank_info['full_rank']
                        ffn_msg = f"  [FFN Rank L{i}] Utilization: {util:.2%} ({eff_rank}/{full_rank})"
                        print(ffn_msg)
                        log_messages.append(ffn_msg)
                        if wandb_log: wandb.log({f"analysis/ffn/rank_util_L{i}": util}, step=iter_num)

            # Attention Rank Analysis
            if 'attn_ranks' in geo:
                num_layers = len(geo['attn_ranks'])
                layers_to_log = {0, num_layers // 2, num_layers - 1}
                for i in layers_to_log:
                    attn_info = geo['attn_ranks'].get(f'layer_{i}')
                    if attn_info:
                        for component in ['Q', 'K', 'V']:
                            comp_info = attn_info.get(component)
                            if comp_info:
                                util = comp_info['utilization']
                                eff_rank = comp_info['effective_rank']
                                full_rank = comp_info['full_rank']
                                attn_msg = f"  [Attn {component} L{i}] Utilization: {util:.2%} ({eff_rank}/{full_rank})"
                                print(attn_msg)
                                log_messages.append(attn_msg)
                                if wandb_log: wandb.log({f"analysis/attn/{component.lower()}_rank_util_L{i}": util}, step=iter_num)

        # --- Report Drift Results ---
        if 'drift' in results:
            drift = results['drift']

            # Embedding Drift
            if 'embeddings' in drift and drift['embeddings']:
                emb_drift_avg = drift['embeddings']['avg_cosine_similarity']
                emb_drift_10th = drift['embeddings']['cosine_sim_10th_percentile']
                drift_msg1 = f"  [Embeddings Drift] Avg Cosine Sim: {emb_drift_avg:.4f} | 10th Percentile: {emb_drift_10th:.4f}"
                print(drift_msg1)
                log_messages.append(drift_msg1)
                if wandb_log: wandb.log({
                    "analysis/embed/drift_avg_sim": emb_drift_avg,
                    "analysis/embed/drift_10th_sim": emb_drift_10th
                }, step=iter_num)

            # FFN Drift (report first layer for brevity)
            ffn0_drift = drift.get('ffn.0.c_fc.weight')
            if ffn0_drift:
                ffn_drift_avg = ffn0_drift['avg_cosine_similarity']
                ffn_drift_10th = ffn0_drift['cosine_sim_10th_percentile']
                drift_msg2 = f"  [FFN L0 Drift] Avg Cosine Sim: {ffn_drift_avg:.4f} | 10th Percentile: {ffn_drift_10th:.4f}"
                print(drift_msg2)
                log_messages.append(drift_msg2)
                if wandb_log: wandb.log({
                    "analysis/ffn/drift_avg_sim_L0": ffn_drift_avg,
                    "analysis/ffn/drift_10th_sim_L0": ffn_drift_10th
                }, step=iter_num)

        end_msg = "--- END OF ASYNC ANALYSIS RESULTS ---"
        print(end_msg + "\n")
        log_messages.append(end_msg)

        # Log to file if logging is enabled and we're the master process
        if master_process and training_logger.is_enabled:
            for msg in log_messages:
                training_logger.log(msg)

    except Exception as e:
        print(f"\n--- ERROR in analysis_done_callback: {e} ---\n")
        import traceback
        traceback.print_exc()
        # Also log errors to file if logging is enabled
        if master_process and training_logger.is_enabled:
            training_logger.log(f"ERROR DURING ASYNC ANALYSIS: {e}")





def execute_operation(op, trigger_reason, current_val_loss, iter_num, target_architecture_config):
    # Make globals mutable within this function
    global learning_rate, batch_size, gradient_accumulation_steps, warmup_iters, eval_iters, eval_interval
    global lr_schedule_offset, training_logger, master_process, model, optimizer, raw_model, unoptimized_model

    op_desc = op.get('desc', '')
    op_name = op['name']
    op_label = f"{op_name} {op_desc}"
    op_value = op['value']

    if master_process:
        print(f"\n--- EXECUTING OPERATION: {op_label} | Value: {op_value} ---")
        log_details = {
            'trigger_reason': trigger_reason,
            'current_val_loss': current_val_loss,
            'trigger_loss': op['trigger_loss'],
            'max_wait_iters': op['max_wait_iters']
        }
        training_logger.log_operation_start(iter_num, op_label, op_value, trigger_reason, current_val_loss,
                                          op['trigger_loss'], op['max_wait_iters'])

    try:
        # Check if this is an architectural operation
        architectural_ops = ['stack_layers', 'widen_mlp', 'set_attn_lora_rank',
                             'set_embedding_lora_rank', 'merge_lora_weights']

        if op_name in architectural_ops:
            if master_process:
                print(f"Performing architectural operation: {op_name}")

            unwrapped_model = unoptimized_model if compile else (model.module if ddp else model)
            old_optimizer_state = optimizer.state_dict()
            old_param_dict = {name: p for name, p in unwrapped_model.named_parameters()}

            # --- Perform the absolute architectural operation ---
            if op_name == 'stack_layers':
                unwrapped_model.stack_layers(op_value)
            elif op_name == 'widen_mlp':
                unwrapped_model.widen_mlp(op_value)
            elif op_name == 'set_attn_lora_rank':
                unwrapped_model.resize_lora_rank(op_value)
            elif op_name == 'set_embedding_lora_rank':
                unwrapped_model.resize_embedding_rank(op_value)
            elif op_name == 'merge_lora_weights':
                unwrapped_model.merge_lora_weights()

            # --- Re-create optimizer and wrappers (this logic remains the same) ---
            log_detailed_params(unwrapped_model)
            if master_process: print("Re-configuring optimizer...")
            optimizer = unwrapped_model.configure_optimizers(weight_decay, learning_rate, (beta1, beta2), device_type)
            if master_process: print("Transferring optimizer state...")
            transfer_optimizer_state(optimizer, old_optimizer_state, old_param_dict, unwrapped_model)

            model = unwrapped_model
            if compile:
                if master_process: print("Re-compiling the model...")
                model = torch.compile(model)
            if ddp:
                if master_process: print("Re-wrapping model in DDP...")
                model = DDP(model, device_ids=[ddp_local_rank])

            raw_model = model.module if ddp else model
            log_model_architecture(raw_model, iter_num)
            if master_process: training_logger.log_operation_success(iter_num, op_name, {'new_config': raw_model.config.__dict__})


        # --- Handle non-architectural (hyperparameter) operations ---
        else:
            if op_name == 'set_lr':
                if master_process: print(f"Learning rate: {learning_rate:.6f} -> {op_value:.6f}")
                learning_rate = op_value
            elif op_name == 'set_batch_size':
                if master_process: print(f"Batch size: {batch_size} -> {op_value}")
                batch_size = op_value
            elif op_name == 'set_grad_accum':
                if master_process: print(f"Grad accum steps: {gradient_accumulation_steps} -> {op_value}")
                gradient_accumulation_steps = op_value
            elif op_name == 'set_warmup_iters':
                if master_process: print(f"Warmup iters: {warmup_iters} -> {op_value}")
                warmup_iters = op_value
            elif op_name == 'set_eval_iters':
                if master_process: print(f"Eval iters: {eval_iters} -> {op_value}")
                eval_iters = op_value
            elif op_name == 'set_eval_interval':
                if master_process: print(f"Eval interval: {eval_interval} -> {op_value}")
                eval_interval = op_value
            elif op_name == 'reset_lr_schedule':
                if master_process: print(f"Resetting LR schedule at iter {iter_num}")
                lr_schedule_offset = iter_num
            elif op_name == 'set_curriculum_alpha':
                if master_process: print(f"Setting curriculum alpha: {op_value}")
                # This calls the method in our new BatchManager to update the target and trigger a re-score
                batch_manager.update_target_distribution(op_value)
            else:
                raise ValueError(f"Unknown operation '{op_name}'")
            if master_process: training_logger.log_operation_success(iter_num, op_name, {'new_value': op_value})

        return True

    except ValueError as e:
        # Catch validation errors from the model methods (e.g., widening to smaller dim)
        error_msg = f"Operation '{op_name}' failed validation: {e}"
        if master_process:
            print(f"ERROR: {error_msg}")
            training_logger.log_operation_error(iter_num, op_name, error_msg)
        # We will not mark this operation as complete and let the program exit or continue
        # depending on your desired failure mode. For safety, we return False.
        # Consider adding `sys.exit(1)` if failure should be fatal.
        return False




if wandb_log and master_process:
    import wandb
    # Create a compact timestamp
    timestamp = datetime.now().strftime("%Y%m%d_%H%M%S")
    final_wandb_run_name = f"{wandb_run_name}_{timestamp}"

    print(f"Initializing W&B run with name: {final_wandb_run_name}")
    wandb.init(project=wandb_project, name=final_wandb_run_name, config=config)

# Initialize the BatchManager for the training set
batch_manager = BatchManager(
    data_dir=data_dir,
    shard_filenames=train_shard_filenames,
    vocab_size=meta_vocab_size if meta_vocab_size is not None else 50304,
    batch_size=batch_size,
    block_size=block_size,
    device=device,
    device_type=device_type,
    starting_estimation_token_count=100_000_000  # ~100M tokens for approximation
)

X, Y = batch_manager.get_next_batch()
t0 = time.time()
local_iter_num = 0
raw_model = model.module if ddp else model

# Add logging for initial and target architecture
if master_process:
    # Calculate and store the target architecture
    target_architecture_config = calculate_and_log_target_architecture(model_args, scaling_schedule)
    # Log the initial model architecture
    log_model_architecture(raw_model, iter_num=0, is_initial=True)

log_detailed_params(raw_model)
running_mfu = -1.0
start_time = time.time() # Start the timer for elapsed time tracking
print(f"eval every: {eval_interval}")

# Initialize thread pool executor for asynchronous analysis
executor = concurrent.futures.ThreadPoolExecutor(max_workers=1)
prev_embeddings = None  # This will store the CPU snapshot for semantic drift

while True:
    lr = get_lr(iter_num)
    for param_group in optimizer.param_groups:
        param_group['lr'] = lr

    if iter_num % eval_interval == 0:
        losses = estimate_loss()
        if master_process:
            print(f"step {iter_num}: train loss {losses['train']:.4f}, val loss {losses['val']:.4f}")

            # --- Model Analysis ---
            analyzer = ModelAnalyzer(raw_model)
            print("--- Model Analysis (Refactored) ---")
            print("Synchronous analysis has been replaced with asynchronous analysis.")
            print("Full analysis results will be available via async callback.")
            print("----------------------")

            # --- NEW ROBUST ASYNCHRONOUS ANALYSIS DISPATCH LOGIC ---
            # Check system memory before dispatching analysis to prevent OOM
            memory_info = psutil.virtual_memory()
            if memory_info.percent > 90.0:
                print(f"WARNING: Skipping async analysis due to high system memory usage ({memory_info.percent:.1f}%)")
            else:
                print(f"Dispatching async analysis for iter {iter_num}...")
                try:
<<<<<<< HEAD
                    # 1. Take a snapshot of the current embedding weights and copy it to the CPU.
                    #    This isolates the analysis from the live GPU model, preventing blocking.
                    print(f"Taking embedding snapshot for iter {iter_num}...")
                    wte_layer = raw_model.transformer.wte
                    current_embeddings_snapshot = (wte_layer.main_weight.weight.clone().detach().cpu()
                                                   if hasattr(wte_layer, 'main_weight')
                                                   else wte_layer.weight.clone().detach().cpu())

                    vocab_size = current_embeddings_snapshot.shape[0]
                    embedding_dim = current_embeddings_snapshot.shape[1]
                    snapshot_memory_mb = (current_embeddings_snapshot.numel() * 4) / (1024 * 1024)  # 4 bytes per float32

                    print(f"Embedding snapshot: {vocab_size} x {embedding_dim}, {snapshot_memory_mb:.1f} MB")

                    # Skip analysis for very large vocabularies to prevent OOM
                    # For 50K vocab: ~10GB memory needed, so we need to be more conservative
                    if vocab_size > 300000:  # More than 30K tokens
                        print(f"WARNING: Skipping async analysis due to large vocabulary ({vocab_size} tokens)")
                        if master_process and training_logger.is_enabled:
                            training_logger.log(f"SKIPPED async analysis for iter {iter_num} due to large vocabulary ({vocab_size} tokens)")
                    else:
                        # 2. Submit the analysis function to the background executor.
                        #    The `analyzer` instance is passed to the task.
                        print(f"Submitting analysis job to executor...")
                        future = executor.submit(
                            run_analysis_async,
                            analyzer,
                            current_embeddings_snapshot,
                            prev_embeddings, # Will be None on the first run; handled inside the task.
                            iter_num
                        )

                        # 3. Attach the callback function that will handle reporting when the job is done.
                        future.add_done_callback(analysis_done_callback)
                        print("Async analysis job dispatched successfully.")

                        # 4. CRITICAL: Update the state variable with the current snapshot for the *next* analysis cycle.
                        prev_embeddings = current_embeddings_snapshot
=======
                    # 1. Create a full snapshot of the model state on CPU.
                    current_snapshot = analyzer.get_model_state_snapshot()

                    # 2. Submit the new, generic analysis task to the executor.
                    future = executor.submit(
                        run_full_analysis_async,
                        analyzer,
                        current_snapshot,
                        prev_embeddings, # Will be None on the first run.
                        iter_num
                    )
                    future.add_done_callback(analysis_done_callback)

                    # 4. CRITICAL: Update state for the next analysis cycle.
                    prev_embeddings = current_snapshot
                    print("Async analysis job dispatched. Training continues.")
>>>>>>> 7b1a7837

                except Exception as dispatch_error:
                    print(f"ERROR dispatching async analysis for iter {iter_num}: {dispatch_error}")

            # --- END OF NEW LOGIC ---

            training_logger.log_step(iter_num, losses['train'], losses['val'])
            if wandb_log:
                elapsed_time_seconds = time.time() - start_time
                wandb_metrics = {
                    "iter": iter_num,
                    "train/loss": losses['train'],
                    "val/loss": losses['val'],
                    "lr": lr,
                    "mfu": running_mfu*100,
                    "time/elapsed_seconds": elapsed_time_seconds, # Log elapsed time
                }
                # Add analysis metrics if they were computed successfully
                if rank_util != -1.0:
                    wandb_metrics["analysis/mlp_rank_utilization"] = rank_util
                if avg_entropy != -1.0:
                    wandb_metrics["analysis/attention_entropy"] = avg_entropy
                wandb.log(wandb_metrics)
            if losses['val'] < best_val_loss or always_save_checkpoint:
                best_val_loss = losses['val']
                if iter_num > 0:
                    # --- MODIFICATION START ---
                    # Always save a universal, merged checkpoint
                    print("Creating universal checkpoint by merging LoRA weights...")
                    universal_state_dict = raw_model.get_merged_state_dict()

                    # Save parameter names to enable optimizer state transfer
                    param_names = {name: param for name, param in raw_model.named_parameters()}

                    checkpoint = {
                        'model': universal_state_dict, # Use the merged state dict
                        'optimizer': optimizer.state_dict(),
                        'param_names': param_names,  # Save parameter names for optimizer state transfer
                        'model_args': model_args,
                        'iter_num': iter_num,
                        'best_val_loss': best_val_loss,
                        'config': config,
                    }
                    # --- MODIFICATION END ---
                    print(f"saving checkpoint to {out_dir}")
                    torch.save(checkpoint, os.path.join(out_dir, 'ckpt.pt'))
        
        # FIX: Wrapped orchestration logic in a while loop to handle consecutive non-blocking operations
        while True:
            op_to_run = [None]
            if master_process and scaling_schedule:
                # Find next uncompleted operation
                next_op = None
                for op in scaling_schedule:
                    if not op.get('completed', False):
                        next_op = op
                        break # Found the next operation to consider

                # If next_op is still None, all operations are complete
                if next_op is None:
                    if 'all_ops_done' not in globals(): # Log this message only once
                        print("All scheduled operations have been completed.")
                        globals()['all_ops_done'] = True
                else:
                    # We have an operation to consider, now check its trigger conditions
                    current_val_loss = losses['val']
                    loss_triggered = current_val_loss < next_op['trigger_loss']
                    timeout_triggered = (iter_num - iter_of_last_op) >= next_op['max_wait_iters']

                    if loss_triggered or timeout_triggered:
                        trigger_reason = 'Loss threshold' if loss_triggered else 'Timeout'
                        op_to_run[0] = {'op': next_op, 'reason': trigger_reason, 'loss': current_val_loss}
                    else:
                        print(f"{next_op['name']} {current_val_loss} {next_op['trigger_loss']} {next_op['max_wait_iters']}")

            if ddp:
                torch.distributed.broadcast_object_list(op_to_run, src=0)

            if op_to_run[0] is not None:
                op_data = op_to_run[0]
                next_op, trigger_reason, current_val_loss = op_data['op'], op_data['reason'], op_data['loss']
                if master_process:
                    print(f"\n=== SCALING OPERATION TRIGGERED (DDP SYNC) ===")
                    print(f"Operation: {next_op['name']}")
                    print(f"Trigger reason: {trigger_reason}")
                    print(f"Current val loss: {current_val_loss:.4f}, Trigger loss: {next_op['trigger_loss']:.4f}")
                    print(f"Iterations since last op: {iter_num - iter_of_last_op}, Max wait: {next_op['max_wait_iters']}")

                operation_succeeded = execute_operation(next_op, trigger_reason, current_val_loss, iter_num, target_architecture_config)
                if operation_succeeded:
                    # Instead of popping, we mark the operation as complete in our in-memory list
                    next_op['completed'] = True
                    iter_of_last_op = iter_num

                    # Save the updated schedule back to the file
                    if master_process:
                        save_scaling_schedule(scaling_schedule_file, scaling_schedule)
                    if next_op['reevaluate']:
                        if master_process: print("Re-evaluating validation loss after operation...")
                        losses = estimate_loss() # All processes re-evaluate to stay in sync
                        if master_process:
                            new_val_loss = losses['val']
                            print(f"New val loss after operation: {new_val_loss:.4f}")
                            training_logger.log_operation_reevaluation(iter_num, next_op['name'], current_val_loss, new_val_loss)
                            training_logger.log_step(iter_num, losses['train'], new_val_loss)
                            if wandb_log:
                                elapsed_time_seconds = time.time() - start_time
                                wandb.log({
                                    "iter": iter_num,
                                    "train/loss": losses['train'],
                                    "val/loss": new_val_loss,
                                    "lr": lr,
                                    "mfu": running_mfu*100,
                                    "time/elapsed_seconds": elapsed_time_seconds, # Log elapsed time
                                })
                        break # Exit the while loop after a blocking re-evaluation
                if master_process: print(f"=== SCALING OPERATION COMPLETE ===\n")
            else:
                break # No operation was triggered, exit the while loop

        if ddp:
            torch.distributed.barrier()

    if iter_num == 0 and eval_only:
        break

    for micro_step in range(gradient_accumulation_steps):
        if ddp:
            model.require_backward_grad_sync = (micro_step == gradient_accumulation_steps - 1)
        with ctx:
            logits, loss = model(X, Y)
            loss = loss / gradient_accumulation_steps
        X, Y = batch_manager.get_next_batch()
        scaler.scale(loss).backward()
    if grad_clip != 0.0:
        scaler.unscale_(optimizer)
        torch.nn.utils.clip_grad_norm_(model.parameters(), grad_clip)
    scaler.step(optimizer)
    scaler.update()
    optimizer.zero_grad(set_to_none=True)

    t1 = time.time()
    if iter_num % log_interval == 0 and master_process:
        
        lossf = loss.item() * gradient_accumulation_steps
        if local_iter_num >= 5:
            mfu = raw_model.estimate_mfu(batch_size * gradient_accumulation_steps, dt/log_interval)
            running_mfu = mfu if running_mfu == -1.0 else 0.9*running_mfu + 0.1*mfu
        
        dt = t1 - t0
        t0 = t1
        print(f"iter {iter_num}: loss {lossf:.4f}, lr {lr:.5f}, time {dt/log_interval*1000:.2f}ms, mfu {running_mfu*100:.2f}%")
    iter_num += 1
    local_iter_num += 1

    if iter_num > max_iters:
        break

if master_process:
    batch_manager.shutdown() # Add this line to stop the background worker
    print("Training finished. Shutting down analysis executor (waiting for any pending jobs)...")
    executor.shutdown(wait=True) # wait=True is important for a clean exit
    training_logger.close()

if ddp:
    destroy_process_group()<|MERGE_RESOLUTION|>--- conflicted
+++ resolved
@@ -1018,46 +1018,6 @@
             else:
                 print(f"Dispatching async analysis for iter {iter_num}...")
                 try:
-<<<<<<< HEAD
-                    # 1. Take a snapshot of the current embedding weights and copy it to the CPU.
-                    #    This isolates the analysis from the live GPU model, preventing blocking.
-                    print(f"Taking embedding snapshot for iter {iter_num}...")
-                    wte_layer = raw_model.transformer.wte
-                    current_embeddings_snapshot = (wte_layer.main_weight.weight.clone().detach().cpu()
-                                                   if hasattr(wte_layer, 'main_weight')
-                                                   else wte_layer.weight.clone().detach().cpu())
-
-                    vocab_size = current_embeddings_snapshot.shape[0]
-                    embedding_dim = current_embeddings_snapshot.shape[1]
-                    snapshot_memory_mb = (current_embeddings_snapshot.numel() * 4) / (1024 * 1024)  # 4 bytes per float32
-
-                    print(f"Embedding snapshot: {vocab_size} x {embedding_dim}, {snapshot_memory_mb:.1f} MB")
-
-                    # Skip analysis for very large vocabularies to prevent OOM
-                    # For 50K vocab: ~10GB memory needed, so we need to be more conservative
-                    if vocab_size > 300000:  # More than 30K tokens
-                        print(f"WARNING: Skipping async analysis due to large vocabulary ({vocab_size} tokens)")
-                        if master_process and training_logger.is_enabled:
-                            training_logger.log(f"SKIPPED async analysis for iter {iter_num} due to large vocabulary ({vocab_size} tokens)")
-                    else:
-                        # 2. Submit the analysis function to the background executor.
-                        #    The `analyzer` instance is passed to the task.
-                        print(f"Submitting analysis job to executor...")
-                        future = executor.submit(
-                            run_analysis_async,
-                            analyzer,
-                            current_embeddings_snapshot,
-                            prev_embeddings, # Will be None on the first run; handled inside the task.
-                            iter_num
-                        )
-
-                        # 3. Attach the callback function that will handle reporting when the job is done.
-                        future.add_done_callback(analysis_done_callback)
-                        print("Async analysis job dispatched successfully.")
-
-                        # 4. CRITICAL: Update the state variable with the current snapshot for the *next* analysis cycle.
-                        prev_embeddings = current_embeddings_snapshot
-=======
                     # 1. Create a full snapshot of the model state on CPU.
                     current_snapshot = analyzer.get_model_state_snapshot()
 
@@ -1074,7 +1034,6 @@
                     # 4. CRITICAL: Update state for the next analysis cycle.
                     prev_embeddings = current_snapshot
                     print("Async analysis job dispatched. Training continues.")
->>>>>>> 7b1a7837
 
                 except Exception as dispatch_error:
                     print(f"ERROR dispatching async analysis for iter {iter_num}: {dispatch_error}")
