import os
import time
import random
import math
import pickle
import json
import yaml
from contextlib import nullcontext
from datetime import datetime
import numpy as np
import torch
import torch._dynamo
try:
    torch._dynamo.config.recompile_limit = 1000000 # or a higher number
except AttributeError:
    # recompile_limit doesn't exist in this version of PyTorch
    pass
from torch.nn.parallel import DistributedDataParallel as DDP
from torch.distributed import init_process_group, destroy_process_group

from model import GPTConfig, GPT
from logger import TrainingLogger
from analyzer import ModelAnalyzer

# -----------------------------------------------------------------------------
# default config values designed to train a gpt2 (124M) on OpenWebText
# I/O
out_dir = 'out'
eval_interval = 2000
log_interval = 1
eval_iters = 200
eval_only = False # if True, script exits right after the first eval
always_save_checkpoint = True # if True, always save a checkpoint after each eval
init_from = 'scratch' # 'scratch' or 'resume' or 'gpt2*'
# file logging
log_dir = 'logs' # directory for log files
file_logging = True # enable file logging
# wandb logging
wandb_log = False # disabled by default
wandb_project = 'owt'
wandb_run_name = 'gpt2' # 'run' + str(time.time())
# data
dataset = 'fineweb10B'
train_shard_filenames = ['train.bin']
num_train_shards = 1

gradient_accumulation_steps = 5 * 8 # used to simulate larger batch sizes
batch_size = 12 # if gradient_accumulation_steps > 1, this is the micro-batch size
block_size = 1024
# model
n_layer = 12
n_head = 12
n_embd = 768
dropout = 0.0 # for pretraining 0 is good, for finetuning try 0.1+
bias = False # do we use bias inside LayerNorm and Linear layers?
n_hidden = None # feed forward hidden dimension, defaults to 4 * n_embd if None
# rotary embeddings
use_rotary_embeddings = False
rotary_base = 10000.0
rotary_max_position_embeddings = 2048
# adamw optimizer
learning_rate = 6e-4 # max learning rate
max_iters = 600000 # total number of training iterations
weight_decay = 1e-1
beta1 = 0.9
beta2 = 0.95
grad_clip = 1.0 # clip gradients at this value, or disable if == 0.0
# learning rate decay settings
decay_lr = True # whether to decay the learning rate
warmup_iters = 2000 # how many steps to warm up for
lr_decay_iters = 600000 # should be ~= max_iters per Chinchilla
min_lr = 6e-5 # minimum learning rate, should be ~= learning_rate/10 per Chinchilla
# DDP settings
backend = 'nccl' # 'nccl', 'gloo', etc.
# system
device = 'cuda' # examples: 'cpu', 'cuda', 'cuda:0', 'cuda:1' etc., or try 'mps' on macbooks
dtype = 'bfloat16' if torch.cuda.is_available() and torch.cuda.is_bf16_supported() else 'float16' # 'float32', 'bfloat16', or 'float16', the latter will auto implement a GradScaler
compile = True # use PyTorch 2.0 to compile the model to be faster
# -----------------------------------------------------------------------------
# LoRA architectural parameters. These will be overridden by config files.
embedding_mode = 'standard'
attn_lora_rank = 0 # rank for attention LoRA, 0 disables
embedding_rank = 0 # rank for embedding LoRA, 0 disables
lora_alpha = 1.0 # scaling factor for LoRA layers
# scaling schedule configuration
scaling_schedule_file = None # Path to scaling schedule config file (YAML/JSON)
scaling_schedule = [] # Will be loaded from file or set programmatically
target_architecture_config = None # Global state for target architecture
# -----------------------------------------------------------------------------
config_keys = [k for k,v in globals().items() if not k.startswith('_') and isinstance(v, (int, float, bool, str))]
exec(open('configurator.py').read()) # overrides from command line or config file
config = {k: globals()[k] for k in config_keys} # will be useful for logging




if(dataset == 'fineweb10B'):
    num_train_shards = 103
    train_shard_filenames = [f"fineweb_train_{i:06d}.bin" for i in range(1, num_train_shards + 1)]
else:
    num_train_shards = len(train_shard_filenames)
      
def log_detailed_params(model_to_log):
    """Logs the detailed parameter count of the provided model."""
    if master_process:
        print("\nDetailed parameter count:")
        detailed_params = model_to_log.get_detailed_param_count()
        for component, counts in detailed_params.items():
            total_str = f"{counts['total']:,}"
            trainable_str = f"{counts['trainable']:,}"
            print(f"  {component:<22} | Total: {total_str:>12} | Trainable: {trainable_str:>12}")
        print("-" * 60) # Add a separator for clarity

def transfer_optimizer_state(new_optimizer, old_state_dict, old_param_dict, model):
    """
    Transfer optimizer state from old optimizer to new optimizer for parameters that still exist.
    Uses parameter names as the bridge instead of object identity to handle architectural changes.
    """
    if 'state' not in old_state_dict:
        return
    
    # Map old parameter names to their state from the old optimizer state_dict
    state_to_transfer = {}
    old_param_id_to_name = {id(p): name for name, p in old_param_dict.items()}
    
    for param_id, state in old_state_dict['state'].items():
        if param_id in old_param_id_to_name:
            param_name = old_param_id_to_name[param_id]
            state_to_transfer[param_name] = state
    
    # For each parameter in the new model, find its state by name and apply it
    transferred_count = 0
    new_param_name_map = {name: p for name, p in model.named_parameters()}
    
    for param_name, state in state_to_transfer.items():
        if param_name in new_param_name_map:
            param_tensor = new_param_name_map[param_name]
            # Directly set the state in the optimizer
            new_optimizer.state[param_tensor] = state
            transferred_count += 1
    
    total_params = len(list(model.parameters()))
    print(f"Transferred optimizer state for {transferred_count} / {total_params} parameters")

def transfer_optimizer_state_by_shape(new_optimizer, old_state_dict, model):
    """
    Fallback function to transfer optimizer state when parameter names are not available.
    Attempts to match parameters by shape and name similarity.
    """
    if 'state' not in old_state_dict:
        return 0

    # Get current model parameters
    current_params = {name: param for name, param in model.named_parameters()}

    # Try to match by parameter name (for parameters that haven't changed)
    transferred_count = 0

    # This is a simplified approach - we can't perfectly reconstruct the mapping
    # without the old parameter names, but we can try some heuristics
    print("Attempting basic optimizer state transfer by parameter name matching...")
    print("Note: This may not transfer all state due to architectural changes.")

    return transferred_count

def log_model_architecture(model, iter_num, is_initial=False, is_target=False):
    """Logs the model's current or target architecture to the console and W&B."""
    if not master_process:
        return

    # Determine the header based on the context
    if is_target:
        header = "TARGET MODEL ARCHITECTURE (at end of schedule)"
    elif is_initial:
        header = f"INITIAL MODEL ARCHITECTURE (at Iter {iter_num})"
    else:
        header = f"ARCHITECTURE CHANGE (at Iter {iter_num})"

    # Get the raw model config
    config = model.config if hasattr(model, 'config') else model

    print("\n" + "="*60)
    print(f"{header:^60}")
    print("="*60)

    arch_info = {
        'n_layer': config.n_layer,
        'n_head': config.n_head,
        'n_embd': config.n_embd,
        'n_hidden': config.n_hidden if config.n_hidden is not None else 4 * config.n_embd,
        'block_size': config.block_size,
        'vocab_size': config.vocab_size,
        'dropout': config.dropout,
        'bias': config.bias,
        'embedding_mode': config.embedding_mode,
        'attn_lora_rank': config.attn_lora_rank,
        'embedding_rank': config.embedding_rank,
        'lora_alpha': config.lora_alpha
    }

    # Print to console
    for key, value in arch_info.items():
        print(f"  {key:<22} | {value}")
    print("="*60 + "\n")

    # Log to Weights & Biases
    if wandb_log:
        # We prefix with 'arch/' to group these parameters in the W&B UI
        wandb_log_data = {f"{k}": v for k, v in arch_info.items()}
        wandb_log_data['iter'] = iter_num
        wandb.log(wandb_log_data)

def calculate_and_log_target_architecture(initial_config, schedule):
    """
    Simulates the schedule to determine the final target architecture,
    logs it, and returns it as a dictionary for later use.
    """
    if not master_process:
        return None

    # --- THIS SECTION IS REFINED TO BE LORA-AGNOSTIC ---
    # The target config reflects the final, deployed model, which has no LoRA.
    target_config = {
        'n_layer': initial_config['n_layer'],
        'n_hidden': initial_config['n_hidden'] if initial_config['n_hidden'] is not None else 4 * initial_config['n_embd'],
        'n_head': initial_config['n_head'],
        'n_embd': initial_config['n_embd'],
        'block_size': initial_config['block_size'],
        'vocab_size': initial_config['vocab_size'],
        'dropout': initial_config['dropout'],
        'bias': initial_config['bias'],
        # Hardcode final state for LoRA-related params
        'embedding_mode': 'standard',
        'attn_lora_rank': 0,
        'embedding_rank': 0,
        'lora_alpha': 0.0,
    }

    print("Calculating target architecture based on schedule...")
    for op in schedule:
        op_name = op['name']
        op_value = op['value']
        if op_name == 'stack_layers' and isinstance(op_value, list):
            target_config['n_layer'] = len(op_value)
        elif op_name == 'widen_mlp' and isinstance(op_value, (int, float)):
            target_config['n_hidden'] = int(op_value)

    # Log this calculated target architecture
    log_model_architecture(
        type('FakeConfig', (), target_config)(),
        iter_num=0,
        is_target=True
    )

    # Return the dictionary to be stored
    return target_config

def save_scaling_schedule(file_path, schedule_data):
    """Saves the updated schedule data back to its file (YAML or JSON).
    Automatically adds 'completed' field to operations that don't have it."""
    if not file_path or not os.path.exists(file_path):
        return
    try:
        # Ensure all operations have a 'completed' field before saving
        for op in schedule_data:
            if 'completed' not in op:
                op['completed'] = False

        with open(file_path, 'w') as f:
            if file_path.endswith('.yaml') or file_path.endswith('.yml'):
                yaml.dump(schedule_data, f, sort_keys=False)
            elif file_path.endswith('.json'):
                json.dump(schedule_data, f, indent=2)
        # print(f"Updated scaling schedule saved to {file_path}")
    except Exception as e:
        print(f"Error saving scaling schedule to {file_path}: {e}")

# Load scaling schedule if specified
def load_scaling_schedule(file_path, init_from):
    """Load scaling schedule and reset 'completed' status if starting from scratch."""
    if not file_path or not os.path.exists(file_path):
        return []
    try:
        with open(file_path, 'r') as f:
            if file_path.endswith('.yaml') or file_path.endswith('.yml'):
                schedule = yaml.safe_load(f)
            elif file_path.endswith('.json'):
                schedule = json.load(f)
            else:
                print(f"Warning: Unknown file format for scaling schedule: {file_path}")
                return []
        if not isinstance(schedule, list):
            print(f"Warning: Scaling schedule must be a list, got {type(schedule)}")
            return []
        for i, op in enumerate(schedule):
            required_keys = ['name', 'value', 'trigger_loss', 'max_wait_iters', 'reevaluate']
            if not all(key in op for key in required_keys):
                print(f"Warning: Operation {i} missing required keys: {required_keys}")
                return []

        # Handle completion status based on init_from parameter
        # Note: Missing 'completed' fields are treated as False automatically
        if init_from == 'scratch':
            print("Starting from scratch, resetting schedule completion status.")
            for op in schedule:
                op['completed'] = False
            save_scaling_schedule(file_path, schedule)
        else:
            print("Resuming run, honoring existing schedule completion status.")
            # Ensure operations have 'completed' field for consistency (will be added on next save)
            for op in schedule:
                if 'completed' not in op:
                    op['completed'] = False

        print(f"Loaded scaling schedule with {len(schedule)} operations from {file_path}")
        return schedule
    except Exception as e:
        print(f"Error loading scaling schedule from {file_path}: {e}")
        return []

# Load scaling schedule
if scaling_schedule_file:
    scaling_schedule = load_scaling_schedule(scaling_schedule_file, init_from)

# Training Orchestrator State
iter_of_last_op = 0 # Iteration number when last operation was executed
lr_schedule_offset = 0 # Offset for learning rate schedule (for reset_lr_schedule)
# -----------------------------------------------------------------------------

# logging setup
training_logger = TrainingLogger(log_dir=log_dir, enabled=file_logging)

# various inits, derived attributes, I/O setup
ddp = int(os.environ.get('RANK', -1)) != -1 # is this a ddp run?
if ddp:
    init_process_group(backend=backend)
    ddp_rank = int(os.environ['RANK'])
    ddp_local_rank = int(os.environ['LOCAL_RANK'])
    ddp_world_size = int(os.environ['WORLD_SIZE'])
    device = f'cuda:{ddp_local_rank}'
    torch.cuda.set_device(device)
    master_process = ddp_rank == 0 # this process will do logging, checkpointing etc.
    seed_offset = ddp_rank # each process gets a different seed
    assert gradient_accumulation_steps % ddp_world_size == 0
    gradient_accumulation_steps //= ddp_world_size
else:
    # if not ddp, we are running on a single gpu, and one process
    master_process = True
    seed_offset = 0
    ddp_world_size = 1
tokens_per_iter = gradient_accumulation_steps * ddp_world_size * batch_size * block_size
print(f"tokens per iteration will be: {tokens_per_iter:,}")

if master_process:
    os.makedirs(out_dir, exist_ok=True)
    training_logger.setup(config)
torch.manual_seed(1337 + seed_offset)
torch.backends.cuda.matmul.allow_tf32 = True # allow tf32 on matmul
torch.backends.cudnn.allow_tf32 = True # allow tf32 on cudnn
device_type = 'cuda' if 'cuda' in device else 'cpu' # for later use in torch.autocast
<<<<<<< HEAD

print (f"Using : {device_type}")
=======
print(f"Device type: {device_type}")
>>>>>>> c340cf0f
ptdtype = {'float32': torch.float32, 'bfloat16': torch.bfloat16, 'float16': torch.float16}[dtype]
ctx = nullcontext() if device_type == 'cpu' else torch.amp.autocast(device_type=device_type, dtype=ptdtype)

# poor man's data loader
data_dir = os.path.join('data', dataset)

def get_batch(split):
    if split == 'train':
        shard_name = random.choice(train_shard_filenames)
        shard_path = os.path.join(data_dir, shard_name)
        data = np.memmap(shard_path, dtype=np.uint16, mode='r')
    else:
        data = np.memmap(os.path.join(data_dir, 'val.bin'), dtype=np.uint16, mode='r')
    ix = torch.randint(len(data) - block_size, (batch_size,))
    x = torch.stack([torch.from_numpy((data[i:i+block_size]).astype(np.int64)) for i in ix])
    y = torch.stack([torch.from_numpy((data[i+1:i+1+block_size]).astype(np.int64)) for i in ix])
    if device_type == 'cuda':
        x, y = x.pin_memory().to(device, non_blocking=True), y.pin_memory().to(device, non_blocking=True)
    else:
        x, y = x.to(device), y.to(device)
    return x, y

# init these up here, can override if init_from='resume' (i.e. from a checkpoint)
iter_num = 0
best_val_loss = 1e9

# attempt to derive vocab_size from the dataset
meta_path = os.path.join(data_dir, 'meta.pkl')
meta_vocab_size = None
if os.path.exists(meta_path):
    with open(meta_path, 'rb') as f:
        meta = pickle.load(f)
    meta_vocab_size = meta['vocab_size']
    print(f"found vocab_size = {meta_vocab_size} (inside {meta_path})")

# model init
model_args = dict(n_layer=n_layer, n_head=n_head, n_embd=n_embd, block_size=block_size,
                bias=bias, vocab_size=None, dropout=dropout, n_hidden=n_hidden,
                use_rotary_embeddings=use_rotary_embeddings,
                rotary_base=rotary_base,
                rotary_max_position_embeddings=rotary_max_position_embeddings,
                # --- ADD THESE LINES ---
                embedding_mode=embedding_mode,
                embedding_rank=embedding_rank,
                attn_lora_rank=attn_lora_rank,
                lora_alpha=lora_alpha
            )
if init_from == 'scratch':
    print("Initializing a new model from scratch")
    model_args['vocab_size'] = meta_vocab_size if meta_vocab_size is not None else 50304
    gptconf = GPTConfig(**model_args)
    model = GPT(gptconf)
elif init_from == 'resume':
    print(f"Resuming training from {out_dir}")
    ckpt_path = os.path.join(out_dir, 'ckpt.pt')
    checkpoint = torch.load(ckpt_path, map_location=device)
    checkpoint_model_args = checkpoint['model_args']

    # Force an update of the model args from the checkpoint for base architecture
    for k in ['n_layer', 'n_head', 'n_embd', 'block_size', 'bias', 'vocab_size', 'n_hidden']:
        model_args[k] = checkpoint_model_args[k]

    # Create the model with the potentially new LoRA configuration from the config file
    gptconf = GPTConfig(**model_args)
    model = GPT(gptconf)

    state_dict = checkpoint['model']

    # --- SMART LOADER LOGIC ---
    print("Applying smart loader logic for model weights...")
    model_sd = model.state_dict()
    final_state_dict = {}

    for k, v in state_dict.items():
        # Case 1: The key from the checkpoint exists directly in the new model (e.g., non-LoRA to non-LoRA)
        if k in model_sd:
            final_state_dict[k] = v
        # Case 2: We are loading a standard weight into a LoRA layer's main_weight
        else:
            lora_key_equivalent = k.replace('.weight', '.main_weight.weight')
            if lora_key_equivalent in model_sd:
                print(f"  Remapping standard weight to LoRA: {k} -> {lora_key_equivalent}")
                final_state_dict[lora_key_equivalent] = v
            else:
                print(f"  Skipping unexpected key from checkpoint: {k}")

    # Remove the compilation wrapper prefix if it exists
    unwanted_prefix = '_orig_mod.'
    for k, v in list(final_state_dict.items()):
        if k.startswith(unwanted_prefix):
            final_state_dict[k[len(unwanted_prefix):]] = final_state_dict.pop(k)

    # Load the prepared state dict.
    # strict=False is essential, as LoRA A/B weights are expected to be missing.
    model.load_state_dict(final_state_dict, strict=False)

    # Load the rest of the training state
    iter_num = checkpoint['iter_num']
    best_val_loss = checkpoint['best_val_loss']
elif init_from.startswith('gpt2'):
    print(f"Initializing from OpenAI GPT-2 weights: {init_from}")
    override_args = dict(dropout=dropout)
    model = GPT.from_pretrained(init_from, override_args)
    for k in ['n_layer', 'n_head', 'n_embd', 'block_size', 'bias', 'vocab_size', 'n_hidden']:
        model_args[k] = getattr(model.config, k)
if block_size < model.config.block_size:
    model.crop_block_size(block_size)
    model_args['block_size'] = block_size
model.to(device)

scaler = torch.cuda.amp.GradScaler(enabled=(dtype == 'float16'))
optimizer = model.configure_optimizers(weight_decay, learning_rate, (beta1, beta2), device_type)

if init_from == 'resume':
    print("Attempting to load optimizer state...")
    try:
        # Try direct loading first
        optimizer.load_state_dict(checkpoint['optimizer'])
        print("Successfully loaded optimizer state directly from checkpoint")
    except (ValueError, RuntimeError) as e:
        print(f"Direct optimizer loading failed: {e}")
        print("This is expected when switching between LoRA and non-LoRA models.")

        # Attempt to transfer optimizer state using parameter names
        if 'param_names' in checkpoint:
            print("Attempting to transfer optimizer state using saved parameter names...")
            transfer_optimizer_state(optimizer, checkpoint['optimizer'], checkpoint['param_names'], model)
        else:
            print("No parameter names saved in checkpoint - this is an older checkpoint format.")
            transferred_count = transfer_optimizer_state_by_shape(optimizer, checkpoint['optimizer'], model)
            if transferred_count == 0:
                print("Could not transfer optimizer state. Optimizer will start fresh.")
                print("To enable full state transfer, re-save checkpoints with the updated format.")

checkpoint = None # free up memory

if compile:
    print("compiling the model... (takes a ~minute)")
    unoptimized_model = model
    model = torch.compile(model)

if ddp:
    model = DDP(model, device_ids=[ddp_local_rank])

@torch.no_grad()
def estimate_loss():
    out = {}
    model.eval()
    for split in ['train', 'val']:
        losses = torch.zeros(eval_iters)
        for k in range(eval_iters):
            X, Y = get_batch(split)
            with ctx:
                logits, loss = model(X, Y)
            losses[k] = loss.item()
        out[split] = losses.mean()
    model.train()
    return out

def get_lr(it):
    effective_it = it - lr_schedule_offset
    warmup_iters
    lr_decay_iters

    if master_process and wandb_log:
        wandb.log({"iter": it, "effective_it": effective_it, "warmup_iters": warmup_iters, "lr_decay_iters": lr_decay_iters, "gradient_accumulation_steps":gradient_accumulation_steps, "batch_size":batch_size })
    if effective_it < warmup_iters:
        return learning_rate * (effective_it + 1) / (warmup_iters + 1)
    if effective_it > lr_decay_iters:
        return min_lr
    decay_ratio = (effective_it - warmup_iters) / (lr_decay_iters - warmup_iters)
    assert 0 <= decay_ratio <= 1
    coeff = 0.5 * (1.0 + math.cos(math.pi * decay_ratio))
    return (min_lr + coeff * (learning_rate - min_lr))





def execute_operation(op, trigger_reason, current_val_loss, iter_num, target_architecture_config):
    # Make globals mutable within this function
    global learning_rate, batch_size, gradient_accumulation_steps, warmup_iters, eval_iters, eval_interval
    global lr_schedule_offset, training_logger, master_process, model, optimizer, raw_model, unoptimized_model

    op_desc = op.get('desc', '')
    op_name = op['name']
    op_label = f"{op_name} {op_desc}"
    op_value = op['value']

    if master_process:
        print(f"\n--- EXECUTING OPERATION: {op_label} | Value: {op_value} ---")
        log_details = {
            'trigger_reason': trigger_reason,
            'current_val_loss': current_val_loss,
            'trigger_loss': op['trigger_loss'],
            'max_wait_iters': op['max_wait_iters']
        }
        training_logger.log_operation_start(iter_num, op_label, op_value, trigger_reason, current_val_loss,
                                          op['trigger_loss'], op['max_wait_iters'])

    try:
        # Check if this is an architectural operation
        architectural_ops = ['stack_layers', 'widen_mlp', 'set_attn_lora_rank',
                             'set_embedding_lora_rank', 'merge_lora_weights']

        if op_name in architectural_ops:
            if master_process:
                print(f"Performing architectural operation: {op_name}")

            unwrapped_model = unoptimized_model if compile else (model.module if ddp else model)
            old_optimizer_state = optimizer.state_dict()
            old_param_dict = {name: p for name, p in unwrapped_model.named_parameters()}

            # --- Perform the absolute architectural operation ---
            if op_name == 'stack_layers':
                unwrapped_model.stack_layers(op_value)
            elif op_name == 'widen_mlp':
                unwrapped_model.widen_mlp(op_value)
            elif op_name == 'set_attn_lora_rank':
                unwrapped_model.resize_lora_rank(op_value)
            elif op_name == 'set_embedding_lora_rank':
                unwrapped_model.resize_embedding_rank(op_value)
            elif op_name == 'merge_lora_weights':
                unwrapped_model.merge_lora_weights()

            # --- Re-create optimizer and wrappers (this logic remains the same) ---
            log_detailed_params(unwrapped_model)
            if master_process: print("Re-configuring optimizer...")
            optimizer = unwrapped_model.configure_optimizers(weight_decay, learning_rate, (beta1, beta2), device_type)
            if master_process: print("Transferring optimizer state...")
            transfer_optimizer_state(optimizer, old_optimizer_state, old_param_dict, unwrapped_model)

            model = unwrapped_model
            if compile:
                if master_process: print("Re-compiling the model...")
                model = torch.compile(model)
            if ddp:
                if master_process: print("Re-wrapping model in DDP...")
                model = DDP(model, device_ids=[ddp_local_rank])

            raw_model = model.module if ddp else model
            log_model_architecture(raw_model, iter_num)
            if master_process: training_logger.log_operation_success(iter_num, op_name, {'new_config': raw_model.config.__dict__})


        # --- Handle non-architectural (hyperparameter) operations ---
        else:
            if op_name == 'set_lr':
                if master_process: print(f"Learning rate: {learning_rate:.6f} -> {op_value:.6f}")
                learning_rate = op_value
            elif op_name == 'set_batch_size':
                if master_process: print(f"Batch size: {batch_size} -> {op_value}")
                batch_size = op_value
            elif op_name == 'set_grad_accum':
                if master_process: print(f"Grad accum steps: {gradient_accumulation_steps} -> {op_value}")
                gradient_accumulation_steps = op_value
            elif op_name == 'set_warmup_iters':
                if master_process: print(f"Warmup iters: {warmup_iters} -> {op_value}")
                warmup_iters = op_value
            elif op_name == 'set_eval_iters':
                if master_process: print(f"Eval iters: {eval_iters} -> {op_value}")
                eval_iters = op_value
            elif op_name == 'set_eval_interval':
                if master_process: print(f"Eval interval: {eval_interval} -> {op_value}")
                eval_interval = op_value
            elif op_name == 'reset_lr_schedule':
                if master_process: print(f"Resetting LR schedule at iter {iter_num}")
                lr_schedule_offset = iter_num
            else:
                raise ValueError(f"Unknown operation '{op_name}'")
            if master_process: training_logger.log_operation_success(iter_num, op_name, {'new_value': op_value})

        return True

    except ValueError as e:
        # Catch validation errors from the model methods (e.g., widening to smaller dim)
        error_msg = f"Operation '{op_name}' failed validation: {e}"
        if master_process:
            print(f"ERROR: {error_msg}")
            training_logger.log_operation_error(iter_num, op_name, error_msg)
        # We will not mark this operation as complete and let the program exit or continue
        # depending on your desired failure mode. For safety, we return False.
        # Consider adding `sys.exit(1)` if failure should be fatal.
        return False




if wandb_log and master_process:
    import wandb
    # Create a compact timestamp
    timestamp = datetime.now().strftime("%Y%m%d_%H%M%S")
    final_wandb_run_name = f"{wandb_run_name}_{timestamp}"

    print(f"Initializing W&B run with name: {final_wandb_run_name}")
    wandb.init(project=wandb_project, name=final_wandb_run_name, config=config)

X, Y = get_batch('train')
t0 = time.time()
local_iter_num = 0
raw_model = model.module if ddp else model

# Add logging for initial and target architecture
if master_process:
    # Calculate and store the target architecture
    target_architecture_config = calculate_and_log_target_architecture(model_args, scaling_schedule)
    # Log the initial model architecture
    log_model_architecture(raw_model, iter_num=0, is_initial=True)

log_detailed_params(raw_model)
running_mfu = -1.0
start_time = time.time() # Start the timer for elapsed time tracking
print(f"eval every: {eval_interval}")
while True:
    lr = get_lr(iter_num)
    for param_group in optimizer.param_groups:
        param_group['lr'] = lr

    if iter_num % eval_interval == 0:
        losses = estimate_loss()
        if master_process:
            print(f"step {iter_num}: train loss {losses['train']:.4f}, val loss {losses['val']:.4f}")

            # --- Model Analysis ---
            analyzer = ModelAnalyzer(raw_model)
            print (f"raw_model.config.n_layer={raw_model.config.n_layer}")

            for idx in range(raw_model.config.n_layer):
                print(f"doing something {idx}")
                attn_lora_layer = analyzer.model.transformer.h[idx].attn.c_attn
                attn_lora_res = analyzer.analyze_lora_update_rank(attn_lora_layer)
                eff_rank, full_rank, rank_util = analyzer.analyze_mlp_weight_rank(layer_idx=idx)
                if rank_util != -1.0:
                    print(f"  MLP Rank Utilization (L{idx}): {rank_util:.2%} ({eff_rank}/{full_rank})")

                if attn_lora_res[2] != -1.0:
                    print(f"{'Attn LoRA':<12} | {str(attn_lora_res[0])+'/'+str(attn_lora_res[1]):<15} | {attn_lora_res[2]:<12.2%}")

            # 5. Analyze Embedding Rank
            eff_rank, full_rank, rank_util = analyzer.analyze_embedding_rank()
            # 6. Display the results in a formatted block
            print("--- Model Analysis ---")
            if rank_util != -1.0:
                print(f"  Embedding Utilization: {rank_util:.2%} ({eff_rank}/{full_rank})")
            
            # 1. Analyze Embedding LoRA
            emb_lora_layer = analyzer.model.transformer.wte
            emb_lora_res = analyzer.analyze_lora_update_rank(emb_lora_layer)
            if emb_lora_res[2] != -1.0:
                 print(f"{'Embed LoRA':<12} | {str(emb_lora_res[0])+'/'+str(emb_lora_res[1]):<15} | {emb_lora_res[2]:<12.2%}")

            X_val, _ = get_batch('val')
            avg_entropy = analyzer.analyze_attention_entropy(X_val)

            if avg_entropy != -1.0:
                print(f"  Average Attention Entropy:  {avg_entropy:.4f}")
            print("----------------------")

            training_logger.log_step(iter_num, losses['train'], losses['val'])
            if wandb_log:
                elapsed_time_seconds = time.time() - start_time
                wandb_metrics = {
                    "iter": iter_num,
                    "train/loss": losses['train'],
                    "val/loss": losses['val'],
                    "lr": lr,
                    "mfu": running_mfu*100,
                    "time/elapsed_seconds": elapsed_time_seconds, # Log elapsed time
                }
                # Add analysis metrics if they were computed successfully
                if rank_util != -1.0:
                    wandb_metrics["analysis/mlp_rank_utilization"] = rank_util
                if avg_entropy != -1.0:
                    wandb_metrics["analysis/attention_entropy"] = avg_entropy
                wandb.log(wandb_metrics)
            if losses['val'] < best_val_loss or always_save_checkpoint:
                best_val_loss = losses['val']
                if iter_num > 0:
                    # --- MODIFICATION START ---
                    # Always save a universal, merged checkpoint
                    print("Creating universal checkpoint by merging LoRA weights...")
                    universal_state_dict = raw_model.get_merged_state_dict()

                    # Save parameter names to enable optimizer state transfer
                    param_names = {name: param for name, param in raw_model.named_parameters()}

                    checkpoint = {
                        'model': universal_state_dict, # Use the merged state dict
                        'optimizer': optimizer.state_dict(),
                        'param_names': param_names,  # Save parameter names for optimizer state transfer
                        'model_args': model_args,
                        'iter_num': iter_num,
                        'best_val_loss': best_val_loss,
                        'config': config,
                    }
                    # --- MODIFICATION END ---
                    print(f"saving checkpoint to {out_dir}")
                    torch.save(checkpoint, os.path.join(out_dir, 'ckpt.pt'))
        
        # FIX: Wrapped orchestration logic in a while loop to handle consecutive non-blocking operations
        while True:
            op_to_run = [None]
            if master_process and scaling_schedule:
                # Find next uncompleted operation
                next_op = None
                for op in scaling_schedule:
                    if not op.get('completed', False):
                        next_op = op
                        break # Found the next operation to consider

                # If next_op is still None, all operations are complete
                if next_op is None:
                    if 'all_ops_done' not in globals(): # Log this message only once
                        print("All scheduled operations have been completed.")
                        globals()['all_ops_done'] = True
                else:
                    # We have an operation to consider, now check its trigger conditions
                    current_val_loss = losses['val']
                    loss_triggered = current_val_loss < next_op['trigger_loss']
                    timeout_triggered = (iter_num - iter_of_last_op) >= next_op['max_wait_iters']

                    if loss_triggered or timeout_triggered:
                        trigger_reason = 'Loss threshold' if loss_triggered else 'Timeout'
                        op_to_run[0] = {'op': next_op, 'reason': trigger_reason, 'loss': current_val_loss}
                    else:
                        print(f"{next_op['name']} {current_val_loss} {next_op['trigger_loss']} {next_op['max_wait_iters']}")

            if ddp:
                torch.distributed.broadcast_object_list(op_to_run, src=0)

            if op_to_run[0] is not None:
                op_data = op_to_run[0]
                next_op, trigger_reason, current_val_loss = op_data['op'], op_data['reason'], op_data['loss']
                if master_process:
                    print(f"\n=== SCALING OPERATION TRIGGERED (DDP SYNC) ===")
                    print(f"Operation: {next_op['name']}")
                    print(f"Trigger reason: {trigger_reason}")
                    print(f"Current val loss: {current_val_loss:.4f}, Trigger loss: {next_op['trigger_loss']:.4f}")
                    print(f"Iterations since last op: {iter_num - iter_of_last_op}, Max wait: {next_op['max_wait_iters']}")

                operation_succeeded = execute_operation(next_op, trigger_reason, current_val_loss, iter_num, target_architecture_config)
                if operation_succeeded:
                    # Instead of popping, we mark the operation as complete in our in-memory list
                    next_op['completed'] = True
                    iter_of_last_op = iter_num

                    # Save the updated schedule back to the file
                    if master_process:
                        save_scaling_schedule(scaling_schedule_file, scaling_schedule)
                    if next_op['reevaluate']:
                        if master_process: print("Re-evaluating validation loss after operation...")
                        losses = estimate_loss() # All processes re-evaluate to stay in sync
                        if master_process:
                            new_val_loss = losses['val']
                            print(f"New val loss after operation: {new_val_loss:.4f}")
                            training_logger.log_operation_reevaluation(iter_num, next_op['name'], current_val_loss, new_val_loss)
                            training_logger.log_step(iter_num, losses['train'], new_val_loss)
                            if wandb_log:
                                elapsed_time_seconds = time.time() - start_time
                                wandb.log({
                                    "iter": iter_num,
                                    "train/loss": losses['train'],
                                    "val/loss": new_val_loss,
                                    "lr": lr,
                                    "mfu": running_mfu*100,
                                    "time/elapsed_seconds": elapsed_time_seconds, # Log elapsed time
                                })
                        break # Exit the while loop after a blocking re-evaluation
                if master_process: print(f"=== SCALING OPERATION COMPLETE ===\n")
            else:
                break # No operation was triggered, exit the while loop

        if ddp:
            torch.distributed.barrier()

    if iter_num == 0 and eval_only:
        break

    for micro_step in range(gradient_accumulation_steps):
        if ddp:
            model.require_backward_grad_sync = (micro_step == gradient_accumulation_steps - 1)
        with ctx:
            logits, loss = model(X, Y)
            loss = loss / gradient_accumulation_steps
        X, Y = get_batch('train')
        scaler.scale(loss).backward()
    if grad_clip != 0.0:
        scaler.unscale_(optimizer)
        torch.nn.utils.clip_grad_norm_(model.parameters(), grad_clip)
    scaler.step(optimizer)
    scaler.update()
    optimizer.zero_grad(set_to_none=True)

    t1 = time.time()
    if iter_num % log_interval == 0 and master_process:
        
        lossf = loss.item() * gradient_accumulation_steps
        if local_iter_num >= 5:
            mfu = raw_model.estimate_mfu(batch_size * gradient_accumulation_steps, dt/log_interval)
            running_mfu = mfu if running_mfu == -1.0 else 0.9*running_mfu + 0.1*mfu
        
        dt = t1 - t0
        t0 = t1
        print(f"iter {iter_num}: loss {lossf:.4f}, lr {lr:.5f}, time {dt/log_interval*1000:.2f}ms, mfu {running_mfu*100:.2f}%")
    iter_num += 1
    local_iter_num += 1

    if iter_num > max_iters:
        break

if master_process:
    training_logger.close()
if ddp:
    destroy_process_group()<|MERGE_RESOLUTION|>--- conflicted
+++ resolved
@@ -358,12 +358,6 @@
 torch.backends.cuda.matmul.allow_tf32 = True # allow tf32 on matmul
 torch.backends.cudnn.allow_tf32 = True # allow tf32 on cudnn
 device_type = 'cuda' if 'cuda' in device else 'cpu' # for later use in torch.autocast
-<<<<<<< HEAD
-
-print (f"Using : {device_type}")
-=======
-print(f"Device type: {device_type}")
->>>>>>> c340cf0f
 ptdtype = {'float32': torch.float32, 'bfloat16': torch.bfloat16, 'float16': torch.float16}[dtype]
 ctx = nullcontext() if device_type == 'cpu' else torch.amp.autocast(device_type=device_type, dtype=ptdtype)
 
