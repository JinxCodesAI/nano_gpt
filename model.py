
"""
Full definition of a GPT Language Model, all of it in this single file.
References:
1) the official GPT-2 TensorFlow implementation released by OpenAI:
https://github.com/openai/gpt-2/blob/master/src/model.py
2) huggingface/transformers PyTorch implementation:
https://github.com/huggingface/transformers/blob/main/src/transformers/models/gpt2/modeling_gpt2.py
"""

import math
import inspect
import dataclasses
from dataclasses import dataclass
from enum import Enum

import torch
import torch.nn as nn
from torch.nn import functional as F

import time
from timings_singleton import get_global_timer

from sample_utils import build_critic_artifacts_from_logits

class ModelMode(Enum):
    """Defines the operational modes for the transformer model"""
    LANGUAGE_MODEL = "language_model"      # Standard language modeling
    SEQUENCE_SCORER = "sequence_scorer"    # Sequence-level 0-1 scoring

class RotaryPositionalEmbedding(nn.Module):
    """
    Rotary Positional Embedding (RoPE) as described in:
    "RoFormer: Enhanced Transformer with Rotary Position Embedding"
    https://arxiv.org/abs/2104.09864
    """

    def __init__(self, dim, max_position_embeddings=2048, base=10000, device=None):
        super().__init__()
        self.dim = dim
        self.max_position_embeddings = max_position_embeddings
        self.base = base

        # Create frequency bands
        inv_freq = 1.0 / (self.base ** (torch.arange(0, self.dim, 2).float().to(device) / self.dim))
        self.register_buffer("inv_freq", inv_freq, persistent=False)

        # Build here to make `torch.jit.trace` work.
        self._set_cos_sin_cache(
            seq_len=max_position_embeddings, device=self.inv_freq.device, dtype=torch.get_default_dtype()
        )

    def _set_cos_sin_cache(self, seq_len, device, dtype):
        self.max_seq_len_cached = seq_len
        t = torch.arange(self.max_seq_len_cached, device=device, dtype=self.inv_freq.dtype)

        freqs = torch.einsum("i,j->ij", t, self.inv_freq)
        # Different from paper, but it uses a different permutation in order to obtain the same calculation
        emb = torch.cat((freqs, freqs), dim=-1)
        self.register_buffer("cos_cached", emb.cos().to(dtype), persistent=False)
        self.register_buffer("sin_cached", emb.sin().to(dtype), persistent=False)

    def forward(self, x, seq_len=None):
        # x: [bs, num_attention_heads, seq_len, head_size]
        if seq_len > self.max_seq_len_cached:
            self._set_cos_sin_cache(seq_len=seq_len, device=x.device, dtype=x.dtype)

        return (
            self.cos_cached[:seq_len].to(dtype=x.dtype),
            self.sin_cached[:seq_len].to(dtype=x.dtype),
        )

def rotate_half(x):
    """Rotates half the hidden dims of the input."""
    x1 = x[..., : x.shape[-1] // 2]
    x2 = x[..., x.shape[-1] // 2 :]
    return torch.cat((-x2, x1), dim=-1)

def apply_rotary_pos_emb(q, k, cos, sin, position_ids=None):
    """Applies Rotary Position Embedding to the query and key tensors."""
    cos = cos[position_ids].unsqueeze(1)  # [seq_len, 1, dim]
    sin = sin[position_ids].unsqueeze(1)  # [seq_len, 1, dim]
    q_embed = (q * cos) + (rotate_half(q) * sin)
    k_embed = (k * cos) + (rotate_half(k) * sin)
    return q_embed, k_embed

class LayerNorm(nn.Module):
    """ LayerNorm but with an optional bias. PyTorch doesn't support simply bias=False """

    def __init__(self, ndim, bias):
        super().__init__()
        self.weight = nn.Parameter(torch.ones(ndim))
        self.bias = nn.Parameter(torch.zeros(ndim)) if bias else None

    def forward(self, input):
        return F.layer_norm(input, self.weight.shape, self.weight, self.bias, 1e-5)

class CausalSelfAttention(nn.Module):
    """Causal self-attention with optional flash attention and RoPE"""

    def __init__(self, config):
        super().__init__()
        assert config.n_embd % config.n_head == 0
        # key, query, value projections for all heads, but in a batch
        self.c_attn = nn.Linear(config.n_embd, 3 * config.n_embd, bias=config.bias)
        # output projection
        self.c_proj = nn.Linear(config.n_embd, config.n_embd, bias=config.bias)
        # regularization
        self.attn_dropout = nn.Dropout(config.dropout)
        self.resid_dropout = nn.Dropout(config.dropout)
        self.n_head = config.n_head
        self.n_embd = config.n_embd
        self.dropout = config.dropout

        # Rotary positional embeddings
        self.head_dim = config.n_embd // config.n_head
        position_encoding = getattr(config, 'position_encoding', 'absolute')
        if position_encoding == 'rotary':
            self.rotary_emb = RotaryPositionalEmbedding(
                self.head_dim,
                max_position_embeddings=config.block_size,
                device=None  # Will be set when model is moved to device
            )
        else:
            self.rotary_emb = None

        # flash attention make GPU go brrrrr but support is only in PyTorch >= 2.0
        self.flash = hasattr(torch.nn.functional, 'scaled_dot_product_attention')
        if not self.flash:
            # Note: This warning occurs during model init, before logger is available
            print("WARNING: using slow attention. Flash Attention requires PyTorch >= 2.0")
            # causal mask to ensure that attention is only applied to the left in the input sequence
            self.register_buffer("bias", torch.tril(torch.ones(config.block_size, config.block_size))
                                        .view(1, 1, config.block_size, config.block_size))

    def forward(self, x, attention_mask=None):
        B, T, C = x.size() # batch size, sequence length, embedding dimensionality (n_embd)

        # calculate query, key, values for all heads in batch and move head forward to be the batch dim
        q, k, v  = self.c_attn(x).split(self.n_embd, dim=2)
        k = k.view(B, T, self.n_head, C // self.n_head).transpose(1, 2) # (B, nh, T, hs)
        q = q.view(B, T, self.n_head, C // self.n_head).transpose(1, 2) # (B, nh, T, hs)
        v = v.view(B, T, self.n_head, C // self.n_head).transpose(1, 2) # (B, nh, T, hs)

        # Apply rotary positional embeddings if available
        if self.rotary_emb is not None:
            cos, sin = self.rotary_emb(v, seq_len=T)
            position_ids = torch.arange(T, device=x.device).unsqueeze(0)
            q, k = apply_rotary_pos_emb(q, k, cos, sin, position_ids)

        # Build key padding mask for attention (mask out keys where attention_mask==0)
        sdpa_attn_mask = None
        if attention_mask is not None:
            # Boolean mask where True indicates positions to mask out
            key_padding = (attention_mask == 0)  # (B, T)
            sdpa_attn_mask = key_padding[:, None, None, :]  # (B, 1, 1, T)

        # causal self-attention; Self-attend: (B, nh, T, hs) x (B, nh, hs, T) -> (B, nh, T, T)
        if self.flash:
            # efficient attention using Flash Attention CUDA kernels
            y = torch.nn.functional.scaled_dot_product_attention(
                q, k, v,
                attn_mask=sdpa_attn_mask,
                dropout_p=self.dropout if self.training else 0,
                is_causal=True,
            )
        else:
            # manual implementation of attention
            att = (q @ k.transpose(-2, -1)) * (1.0 / math.sqrt(k.size(-1)))
            # causal mask
            att = att.masked_fill(self.bias[:,:,:T,:T] == 0, float('-inf'))
            # key padding mask
            if attention_mask is not None:
                key_padding = (attention_mask == 0).view(B, 1, 1, T)
                att = att.masked_fill(key_padding, float('-inf'))
            att = F.softmax(att, dim=-1)
            att = self.attn_dropout(att)
            y = att @ v # (B, nh, T, T) x (B, nh, T, hs) -> (B, nh, T, hs)
        y = y.transpose(1, 2).contiguous().view(B, T, C) # re-assemble all head outputs side by side

        # output projection
        y = self.resid_dropout(self.c_proj(y))
        return y

class BidirectionalSelfAttention(nn.Module):
    """Bidirectional self-attention with optional flash attention and RoPE"""

    def __init__(self, config):
        super().__init__()
        assert config.n_embd % config.n_head == 0
        # key, query, value projections for all heads, but in a batch
        self.c_attn = nn.Linear(config.n_embd, 3 * config.n_embd, bias=config.bias)
        # output projection
        self.c_proj = nn.Linear(config.n_embd, config.n_embd, bias=config.bias)
        # regularization
        self.attn_dropout = nn.Dropout(config.dropout)
        self.resid_dropout = nn.Dropout(config.dropout)
        self.n_head = config.n_head
        self.n_embd = config.n_embd
        self.dropout = config.dropout

        # Rotary positional embeddings
        self.head_dim = config.n_embd // config.n_head
        position_encoding = getattr(config, 'position_encoding', 'absolute')
        if position_encoding == 'rotary':
            self.rotary_emb = RotaryPositionalEmbedding(
                self.head_dim,
                max_position_embeddings=config.block_size,
                device=None  # Will be set when model is moved to device
            )
        else:
            self.rotary_emb = None

        # flash attention make GPU go brrrrr but support is only in PyTorch >= 2.0
        self.flash = hasattr(torch.nn.functional, 'scaled_dot_product_attention')
        if not self.flash:
            # Note: This warning occurs during model init, before logger is available
            print("WARNING: using slow attention. Flash Attention requires PyTorch >= 2.0")

    def forward(self, x, attention_mask=None):
        B, T, C = x.size() # batch size, sequence length, embedding dimensionality (n_embd)

        # calculate query, key, values for all heads in batch and move head forward to be the batch dim
        q, k, v  = self.c_attn(x).split(self.n_embd, dim=2)
        k = k.view(B, T, self.n_head, C // self.n_head).transpose(1, 2) # (B, nh, T, hs)
        q = q.view(B, T, self.n_head, C // self.n_head).transpose(1, 2) # (B, nh, T, hs)
        v = v.view(B, T, self.n_head, C // self.n_head).transpose(1, 2) # (B, nh, T, hs)

        # Apply rotary positional embeddings if available
        if self.rotary_emb is not None:
            cos, sin = self.rotary_emb(v, seq_len=T)
            position_ids = torch.arange(T, device=x.device).unsqueeze(0)
            q, k = apply_rotary_pos_emb(q, k, cos, sin, position_ids)

        # Build key padding mask for attention (mask out keys where attention_mask==0)
        sdpa_attn_mask = None
        if attention_mask is not None:
            key_padding = (attention_mask == 0)  # (B, T)
            sdpa_attn_mask = key_padding[:, None, None, :]  # (B, 1, 1, T)

        # bidirectional self-attention; Self-attend: (B, nh, T, hs) x (B, nh, hs, T) -> (B, nh, T, T)
        if self.flash:
            # efficient attention using Flash Attention CUDA kernels
            y = torch.nn.functional.scaled_dot_product_attention(
                q, k, v,
                attn_mask=sdpa_attn_mask,
                dropout_p=self.dropout if self.training else 0,
                is_causal=False,
            )
        else:
            # manual implementation of attention
            att = (q @ k.transpose(-2, -1)) * (1.0 / math.sqrt(k.size(-1)))
            # key padding mask
            if attention_mask is not None:
                key_padding = (attention_mask == 0).view(B, 1, 1, T)
                att = att.masked_fill(key_padding, float('-inf'))
            att = F.softmax(att, dim=-1)
            att = self.attn_dropout(att)
            y = att @ v # (B, nh, T, T) x (B, nh, T, hs) -> (B, nh, T, hs)
        y = y.transpose(1, 2).contiguous().view(B, T, C) # re-assemble all head outputs side by side

        # output projection
        y = self.resid_dropout(self.c_proj(y))
        return y

class MLP(nn.Module):

    def __init__(self, config):
        super().__init__()
        self.c_fc    = nn.Linear(config.n_embd, 4 * config.n_embd, bias=config.bias)
        self.gelu    = nn.GELU()
        self.c_proj  = nn.Linear(4 * config.n_embd, config.n_embd, bias=config.bias)
        self.dropout = nn.Dropout(config.dropout)

    def forward(self, x):
        x = self.c_fc(x)
        x = self.gelu(x)
        x = self.c_proj(x)
        x = self.dropout(x)
        return x

class ScaledSigmoidHead(nn.Module):
    """
    Linear head with a learnable affine transformation before the sigmoid
    to control the output distribution.
    """
    def __init__(self, input_dim):
        super().__init__()
        self.base_predictor = nn.Linear(input_dim, 1, bias=False)
        # Learnable scale (acts like temperature) and shift for the sigmoid input
        self.A = nn.Parameter(torch.ones(1))
        self.B = nn.Parameter(torch.zeros(1))
        self.temperature = nn.Parameter(torch.zeros(1))

    def forward(self, x):
        logits = self.base_predictor(x)
        # Apply learnable scale and shift to the logits before the sigmoid
        scaled_logits = logits * self.A + self.B
        return torch.sigmoid(scaled_logits)


class CrossAttention(nn.Module):

    def __init__(self, config):
        super().__init__()
        assert config.n_embd % config.n_head == 0
        self.n_head = config.n_head
        self.n_embd = config.n_embd
        self.q = nn.Linear(config.n_embd, config.n_embd, bias=config.bias)
        self.k = nn.Linear(config.n_embd, config.n_embd, bias=config.bias)
        self.v = nn.Linear(config.n_embd, config.n_embd, bias=config.bias)
        self.proj = nn.Linear(config.n_embd, config.n_embd, bias=config.bias)
        self.dropout = nn.Dropout(config.dropout)
        self.flash = hasattr(torch.nn.functional, 'scaled_dot_product_attention')

    def forward(self, x, kv, kv_mask=None):
        if kv is None:
            return x

        B, T, C = x.shape
        H = self.n_head
        D = C // H

        q = self.q(x).view(B, T, H, D).transpose(1, 2)
        k = self.k(kv).view(B, kv.size(1), H, D).transpose(1, 2)
        v = self.v(kv).view(B, kv.size(1), H, D).transpose(1, 2)

        if self.flash:
            attn_mask = None
            if kv_mask is not None:
                attn_mask = (kv_mask == 0)[:, None, None, :]
            y = torch.nn.functional.scaled_dot_product_attention(
                q,
                k,
                v,
                attn_mask=attn_mask,
                dropout_p=self.dropout.p if self.training else 0.0,
                is_causal=False,
            )
        else:
            att = (q @ k.transpose(-2, -1)) / math.sqrt(D)
            if kv_mask is not None:
                att = att.masked_fill((kv_mask == 0)[:, None, None, :], float('-inf'))
            att = torch.softmax(att, dim=-1)
            y = att @ v

        y = y.transpose(1, 2).contiguous().view(B, T, C)
        return self.proj(self.dropout(y))


class Block(nn.Module):

    def __init__(self, config):
        super().__init__()
        self.ln_1 = LayerNorm(config.n_embd, bias=config.bias)

        # Choose attention type based on config
        attention_type = getattr(config, 'attention_type', 'causal')
        if attention_type == 'bidirectional':
            self.attn = BidirectionalSelfAttention(config)
            # Note: These messages occur during model init, before logger is available
            print("Using bidirectional attention")
        else:
            self.attn = CausalSelfAttention(config)
            # Note: These messages occur during model init, before logger is available
            print("Using causal attention")

        self.cross = CrossAttention(config)
        self.ln_cross = LayerNorm(config.n_embd, bias=config.bias)

        self.ln_2 = LayerNorm(config.n_embd, bias=config.bias)
        self.mlp = MLP(config)

    def forward(self, x, attention_mask=None, guidance_h=None, guidance_mask=None):
        x = x + self.attn(self.ln_1(x), attention_mask=attention_mask)
        if guidance_h is not None:
            x = x + self.cross(self.ln_cross(x), guidance_h, kv_mask=guidance_mask)
        x = x + self.mlp(self.ln_2(x))
        return x


class PlanEncoder(nn.Module):

    def __init__(
        self,
        config,
        K=None,
        depth_factor=None,
        token_embedding=None,
        position_embedding=None,
    ):
        super().__init__()
        self.K = int(K if K is not None else getattr(config, 'plan_tokens', 16))
        if self.K <= 0:
            raise ValueError("PlanEncoder requires K > 0 plan tokens")

        self.plan_emb = nn.Parameter(torch.randn(self.K, config.n_embd) * 0.02)

        self.wte = token_embedding if token_embedding is not None else nn.Embedding(config.vocab_size, config.n_embd)

        position_encoding = getattr(config, 'position_encoding', 'absolute')
        if position_embedding is not None:
            self.wpe = position_embedding
        elif position_encoding == 'absolute':
            self.wpe = nn.Embedding(config.block_size, config.n_embd)
        else:
            self.wpe = None

        depth_factor = depth_factor if depth_factor is not None else getattr(config, 'plan_encoder_depth_factor', 0.5)
        if isinstance(depth_factor, int):
            depth = max(1, int(depth_factor))
        else:
            depth = max(1, int(round(config.n_layer * float(depth_factor))))

        enc_cfg = dataclasses.replace(config, attention_type='bidirectional', n_layer=depth)

        self.ln_in = LayerNorm(enc_cfg.n_embd, bias=enc_cfg.bias)
        self.layers = nn.ModuleList([Block(enc_cfg) for _ in range(depth)])
        self.ln_out = LayerNorm(enc_cfg.n_embd, bias=enc_cfg.bias)

    def embed(self, idx):
        tok = self.wte(idx)
        if self.wpe is not None:
            positions = torch.arange(idx.size(1), device=idx.device, dtype=torch.long)
            tok = tok + self.wpe(positions)
        return tok

    def forward(self, src_emb_or_idx, src_mask=None, already_embedded=False, return_mask=False):
        if already_embedded:
            src = src_emb_or_idx
        else:
            src = self.embed(src_emb_or_idx)

        B = src.size(0)
        plan = self.plan_emb.unsqueeze(0).expand(B, -1, -1)
        x = torch.cat([plan, src], dim=1)

        if src_mask is not None:
            plan_mask = torch.ones(B, self.K, dtype=src_mask.dtype, device=src_mask.device)
            attention_mask = torch.cat([plan_mask, src_mask], dim=1)
        else:
            attention_mask = None
            plan_mask = None

        x = self.ln_in(x)
        for block in self.layers:
            x = block(x, attention_mask=attention_mask)
        x = self.ln_out(x)
        plan_states = x[:, : self.K, :]

        if return_mask:
            if plan_mask is None:
                plan_mask = torch.ones(B, self.K, device=x.device, dtype=torch.long)
            return plan_states, plan_mask
        return plan_states

@dataclass
class GPTConfig:
    block_size: int = 1024
    vocab_size: int = 50304 # GPT-2 vocab_size of 50257, padded up to nearest multiple of 64 for efficiency
    n_layer: int = 12
    n_head: int = 12
    n_embd: int = 768
    dropout: float = 0.0
    bias: bool = True # True: bias in Linears and LayerNorms, like GPT-2. False: a bit better and faster
    ignore_index: int = -100 # Standard PyTorch ignore index for loss computation
    attention_type: str = 'causal' # 'causal' for autoregressive, 'bidirectional' for BERT-style
    position_encoding: str = 'absolute' # 'absolute' or 'rotary'
    use_guidance: bool = True
    plan_tokens: int = 16
    plan_encoder_depth_factor: float = 0.5
    cond_dropout_prob: float = 0.1

    # Dual-mode support: model has both heads, mode is switchable at runtime
    cls_token_id: int = None  # For sequence scoring mode

    # Transfer learning support
    freeze_transformer: bool = False
    init_from_checkpoint: str = None
    unfreeze_at_iteration: int = None
    unfreeze_lr_multiplier: float = 0.1

    # Optional critic head configuration (LANGUAGE_MODEL multi-task)
    add_critic_head: bool = False
    critic_alpha: float = 0.5
    critic_target_scope: str = 'masked_and_ignore'
    mask_token_id: int = None
    pad_token_id: int = None
    # Critic alpha warmup
    start_critic_iteration: int = 0
    end_critic_iteration: int = 0

class GPT(nn.Module):

    def __init__(self, config, logger=None):
        super().__init__()
        assert config.vocab_size is not None
        assert config.block_size is not None
        self.config = config
        self.logger = logger

        # Runtime mode switching (default: LANGUAGE_MODEL)
        self._current_mode = ModelMode.LANGUAGE_MODEL

        # Create transformer components - conditionally include position embeddings
        transformer_components = dict(
            wte = nn.Embedding(config.vocab_size, config.n_embd),
            drop = nn.Dropout(config.dropout),
            h = nn.ModuleList([Block(config) for _ in range(config.n_layer)]),
            ln_f = LayerNorm(config.n_embd, bias=config.bias),
        )

        # Only add absolute position embeddings if not using RoPE
        if config.position_encoding == 'absolute':
            transformer_components['wpe'] = nn.Embedding(config.block_size, config.n_embd)
            self._log_info("Using absolute position embeddings")
        else:
            self._log_info("Using Rotary Position Embeddings (RoPE)")

        self.transformer = nn.ModuleDict(transformer_components)

        self.plan_encoder = None
        if getattr(self.config, 'use_guidance', False):
            depth_factor = getattr(self.config, 'plan_encoder_depth_factor', 0.5)
            position_embedding = self.transformer['wpe'] if 'wpe' in self.transformer else None
            self.plan_encoder = PlanEncoder(
                self.config,
                K=getattr(self.config, 'plan_tokens', 16),
                depth_factor=depth_factor,
                token_embedding=self.transformer.wte,
                position_embedding=position_embedding,
            )
            self._log_info(f"Plan encoder enabled (K={self.plan_encoder.K}, depth_factor={depth_factor})")

        # Main head
        self.lm_head = nn.Linear(config.n_embd, config.vocab_size, bias=False)
        self.transformer.wte.weight = self.lm_head.weight
        
        # Sequence scoring head
        self.sequence_head = ScaledSigmoidHead(config.n_embd)
        # Initialize with small weights for stability
        with torch.no_grad():
            self.sequence_head.base_predictor.weight.normal_(0.0, 0.01)

        self._log_info("Dual-mode model: LANGUAGE_MODEL head (vocab_size) + SEQUENCE_SCORER head (0-1)")

        # Optional critic head for LANGUAGE_MODEL multi-tasking
        if getattr(self.config, 'add_critic_head', False):
            self.critic_head = nn.Linear(self.config.n_embd, 1, bias=False)
            self._log_info(f"Critic head enabled (alpha={self.config.critic_alpha})")

        # init all weights
        self.apply(self._init_weights)
        # apply special scaled init to the residual projections, per GPT-2 paper
        for pn, p in self.named_parameters():
            if pn.endswith('c_proj.weight'):
                torch.nn.init.normal_(p, mean=0.0, std=0.02/math.sqrt(2 * config.n_layer))

        # Add dedicated CLS embedding parameter (optional, used in SEQUENCE_SCORER mode)
        if self.config.cls_token_id is not None:
            # A standalone parameter so freezing the transformer does not freeze CLS
            self.cls_embedding = nn.Parameter(torch.empty(self.config.n_embd))
            with torch.no_grad():
                torch.nn.init.normal_(self.cls_embedding, mean=0.0, std=0.02)
            self._log_info("Dedicated CLS embedding enabled")

        # Transfer learning: load pretrained weights if specified
        if config.init_from_checkpoint is not None and config.init_from_checkpoint != "":
            self._load_pretrained_checkpoint(config.init_from_checkpoint)

        # Transfer learning: freeze transformer if requested
        if config.freeze_transformer:
            self.freeze_transformer_weights()

        # report number of parameters
        self._log_info("number of parameters: %.2fM" % (self.get_num_params()/1e6,))

    def set_mode(self, mode: ModelMode) -> None:
        """
        Switch the model's operational mode at runtime.

        Args:
            mode: ModelMode.LANGUAGE_MODEL or ModelMode.SEQUENCE_SCORER
        """
        if not isinstance(mode, ModelMode):
            raise TypeError(f"mode must be a ModelMode enum, got {type(mode)}")
        self._current_mode = mode

    def get_mode(self) -> ModelMode:
        """Get the current operational mode."""
        return self._current_mode

    def _log_info(self, message):
        """Log info message using logger if available, otherwise print."""
        if self.logger:
            self.logger.log_info(message)
        else:
            print(message)

    def _load_pretrained_checkpoint(self, checkpoint_path):
        """Load pretrained weights (transformer only), with safe embedding expansion"""
        self._log_info(f"Loading pretrained weights from {checkpoint_path}")
        checkpoint = torch.load(checkpoint_path, map_location='cpu', weights_only=False)

        state_dict = checkpoint.get('model', checkpoint)

        # Clean keys (remove torch.compile prefix)
        cleaned_state = {}
        for k, v in state_dict.items():
            clean_key = k.replace('_orig_mod.', '')
            cleaned_state[clean_key] = v

        # Load all transformer weights except the token embedding first
        transformer_state_dict = {}
        for k, v in cleaned_state.items():
            if k.startswith('transformer.') and not k.startswith('lm_head') and not k.startswith('sequence_head'):
                if k == 'transformer.wte.weight':
                    continue  # handle separately due to potential shape mismatch
                transformer_state_dict[k] = v

        missing_keys, unexpected_keys = self.load_state_dict(transformer_state_dict, strict=False)
        self._log_info(f"Loaded transformer (except embeddings): {len(missing_keys)} missing, {len(unexpected_keys)} unexpected")

        # Now handle token embeddings safely
        wte_key = 'transformer.wte.weight'
        if wte_key in cleaned_state:
            ckpt_wte = cleaned_state[wte_key]
            model_wte = self.transformer.wte.weight
            if ckpt_wte.dim() != 2 or model_wte.dim() != 2:
                raise RuntimeError("Unexpected token embedding dimensionality")
            old_vocab, old_dim = ckpt_wte.shape
            new_vocab, new_dim = model_wte.shape
            if old_dim != new_dim:
                raise RuntimeError(f"Embedding dimension mismatch: ckpt {old_dim} vs model {new_dim}")
            if old_vocab <= new_vocab:
                # copy overlapping rows, keep new rows as initialized
                with torch.no_grad():
                    model_wte[:old_vocab].copy_(ckpt_wte)
                added = new_vocab - old_vocab
                if added > 0:
                    self._log_info(f"Extended token embeddings by {added} new token(s)")
            else:
                raise RuntimeError(f"Checkpoint vocab ({old_vocab}) > model vocab ({new_vocab}); cannot load safely")
        else:
            self._log_info("No token embedding found in checkpoint; using initialized embeddings")

    def freeze_transformer_weights(self):
        """Freeze transformer for feature extraction"""
        self._log_info("Freezing transformer weights for feature extraction")
        for param in self.transformer.parameters():
            param.requires_grad = False
        # Keep heads trainable
        if hasattr(self, 'lm_head'):
            for param in self.lm_head.parameters():
                param.requires_grad = True
        if hasattr(self, 'sequence_head'):
            for param in self.sequence_head.parameters():
                param.requires_grad = True
        if hasattr(self, 'critic_head'):
            for param in self.critic_head.parameters():
                param.requires_grad = True


    def unfreeze_transformer_weights(self):
        """Unfreeze transformer for full fine-tuning"""
        self._log_info("Unfreezing transformer weights for fine-tuning")

        for param in self.transformer.parameters():
            param.requires_grad = True


    def extend_optimizer_with_unfrozen(self, optimizer, weight_decay=None, learning_rate=None):
        """After unfreezing transformer, add newly-trainable params to optimizer.
        - If learning_rate is None: infer from existing optimizer groups (median lr or optimizer.defaults['lr']).
        - If weight_decay is None: infer positive WD from existing groups (median over >0 values), else 0.0.
        Mirrors configure_optimizers grouping (dim>=2 -> weight decay; else no decay).
        """
        try:
            # infer LR if not provided
            if learning_rate is None:
                lrs = [pg.get('lr') for pg in optimizer.param_groups if pg.get('lr', None) is not None]
                if lrs:
                    lrs_sorted = sorted(lrs)
                    learning_rate = lrs_sorted[len(lrs_sorted)//2]
                else:
                    learning_rate = optimizer.defaults.get('lr', 0.0)
            # infer WD if not provided
            if weight_decay is None:
                wds = [pg.get('weight_decay', 0.0) for pg in optimizer.param_groups if pg.get('weight_decay', 0.0) > 0.0]
                if wds:
                    wds_sorted = sorted(wds)
                    weight_decay = wds_sorted[len(wds_sorted)//2]
                else:
                    weight_decay = 0.0

            existing = {id(p) for g in optimizer.param_groups for p in g.get('params', [])}
            new_decay, new_nodecay = [], []
            for name, p in self.named_parameters():
                if p.requires_grad and id(p) not in existing:
                    (new_decay if p.dim() >= 2 else new_nodecay).append(p)
            if len(new_decay) > 0:
                optimizer.add_param_group({
                    'params': new_decay,
                    'weight_decay': weight_decay,
                    'lr': learning_rate,
                })
            if len(new_nodecay) > 0:
                optimizer.add_param_group({
                    'params': new_nodecay,
                    'weight_decay': 0.0,
                    'lr': learning_rate,
                })
            if (len(new_decay) + len(new_nodecay)) > 0:
                self._log_info(f"Added {len(new_decay)} decayed and {len(new_nodecay)} non-decayed param tensors to optimizer after unfreeze (lr={learning_rate}, wd={weight_decay})")
        except Exception as e:
            self._log_warning(f"Failed to extend optimizer after unfreeze: {e}")

    def get_frozen_status(self):
        """Check if transformer is frozen"""
        for param in self.transformer.parameters():
            if param.requires_grad:
                return False
        return True

    def get_num_params(self, non_embedding=True):
        """
        Return the number of parameters in the model.
        For non-embedding count (default), the position embeddings get subtracted.
        The token embeddings would too, except due to the parameter sharing these
        params are actually used as weights in the final layer, so we include them.
        """
        n_params = sum(p.numel() for p in self.parameters())
        if non_embedding and hasattr(self.transformer, 'wpe'):
            n_params -= self.transformer.wpe.weight.numel()
        return n_params

    def _init_weights(self, module):
        if isinstance(module, nn.Linear):
            torch.nn.init.normal_(module.weight, mean=0.0, std=0.02)
            if module.bias is not None:
                torch.nn.init.zeros_(module.bias)
        elif isinstance(module, nn.Embedding):
            torch.nn.init.normal_(module.weight, mean=0.0, std=0.02)

<<<<<<< HEAD
    def _encode_tokens(self, idx, attention_mask=None, guidance_h=None, guidance_mask=None):
=======
    
    def _build_default_attention_mask(self, idx: torch.Tensor) -> torch.Tensor:
        """Build a key-padding mask that follows the attention-mask spec."""
        device = idx.device
        mask = torch.ones_like(idx, dtype=torch.long, device=device)

        pad_token_id = getattr(self.config, 'pad_token_id', None)
        if pad_token_id is not None:
            pad_id = int(pad_token_id)
            mask = mask * (idx != pad_id).long()

        mask_token_id = getattr(self.config, 'mask_token_id', None)
        if mask_token_id is not None:
            mask_id = int(mask_token_id)
            mask = mask * (idx != mask_id).long()
       
        return mask


    def _encode_tokens(self, idx, attention_mask=None):
>>>>>>> e32ee2d1
        """Encode input token ids through the transformer trunk up to ln_f.
        Returns hidden states of shape (B, T, n_embd).
        """
        device = idx.device
        b, t = idx.size()
        assert t <= self.config.block_size, f"Cannot forward sequence of length {t}, block size is only {self.config.block_size}"

        if attention_mask is None:
            attention_mask = self._build_default_attention_mask(idx)

        tok_emb = self.transformer.wte(idx)

        # If dedicated CLS embedding is enabled, swap it in where token == cls_token_id

        if hasattr(self, 'cls_embedding') and self.config.cls_token_id is not None:
            cls_id = int(self.config.cls_token_id)
            with torch.no_grad():
                cls_mask = (idx == cls_id).unsqueeze(-1)  # (b, t, 1)
            tok_emb = torch.where(cls_mask, self.cls_embedding.view(1, 1, -1).expand_as(tok_emb), tok_emb)

        # Add positional embeddings only if not using RoPE
        if hasattr(self.transformer, 'wpe'):
            pos = torch.arange(0, t, dtype=torch.long, device=device)  # (t)
            pos_emb = self.transformer.wpe(pos)
            x = self.transformer.drop(tok_emb + pos_emb)
        else:
            x = self.transformer.drop(tok_emb)

        for block in self.transformer.h:
            x = block(x, attention_mask=attention_mask, guidance_h=guidance_h, guidance_mask=guidance_mask)
        x = self.transformer.ln_f(x)
        return x

    def forward(
        self,
        idx,
        targets=None,
        attention_mask=None,
        loss_modifiers=None,
        guidance_h=None,
        guidance_mask=None,
    ):
        # Optional global timing start
        _timer = None
        try:
            _timer = get_global_timer()
        except Exception:
            _timer = None
        if _timer is not None and torch.cuda.is_available():
            try:
                torch.cuda.synchronize()
            except Exception:
                pass
        _t0 = time.perf_counter()

        device = idx.device
        b, t = idx.size()
        assert t <= self.config.block_size, f"Cannot forward sequence of length {t}, block size is only {self.config.block_size}"

        # Build default attention mask when none provided
        if attention_mask is None:
            attention_mask = self._build_default_attention_mask(idx)

        # Encode through transformer trunk
        x = self._encode_tokens(
            idx,
            attention_mask=attention_mask,
            guidance_h=guidance_h,
            guidance_mask=guidance_mask,
        )

        # Mode-specific output and loss computation based on current runtime mode
        #print(f"[DEBUG] Model.forward: current_mode={self._current_mode}, idx.shape={idx.shape}, targets.shape={targets.shape if targets is not None else None}, targets.dtype={targets.dtype if targets is not None else None}")
        if self._current_mode == ModelMode.SEQUENCE_SCORER:
            #print(f"[DEBUG] Using SEQUENCE_SCORER forward path")
            out = self._forward_sequence_scorer(x, targets, loss_modifiers)
        else:  # LANGUAGE_MODEL
            #print(f"[DEBUG] Using LANGUAGE_MODEL forward path")
            out = self._forward_language_model(x, targets, loss_modifiers, idx=idx)

        # Record forward timing if a global timer is registered
        try:
            if _timer is not None:
                if torch.cuda.is_available():
                    try:
                        torch.cuda.synchronize()
                    except Exception:
                        pass
                _timer.record('model.forward', time.perf_counter() - _t0)
        except Exception:
            pass
        return out

    def _forward_sequence_scorer(self, x, targets, loss_modifiers):
        """Sequence scoring forward pass"""
        cls_output = x[:, 0, :]
        logits = self.sequence_head(cls_output).squeeze(-1)
        if targets is not None:

            base_loss = F.mse_loss(logits, targets.float())

            # Apply loss modifiers if available and compatible with sequence scoring
            if loss_modifiers is not None and not loss_modifiers.is_empty():
                # Note: Some modifiers may not be applicable to sequence scoring
                loss = loss_modifiers.modify_loss(
                    logits.unsqueeze(-1), targets, base_loss,
                    model_mode=self._current_mode
                )
            else:
                loss = base_loss
        else:
            loss = None

        return logits, loss

    def _forward_language_model(self, x, targets, loss_modifiers, idx=None):
        """Language modeling forward pass with optional critic head"""
        if targets is not None:
            logits = self.lm_head(x)
            if loss_modifiers is not None and not loss_modifiers.is_empty():
                # Existing loss modifier logic
                flat_logits = logits.view(-1, logits.size(-1))
                flat_targets = targets.view(-1)
                per_position_loss = F.cross_entropy(
                    flat_logits, flat_targets,
                    ignore_index=self.config.ignore_index,
                    reduction='none'
                )
                per_position_loss = per_position_loss.view(targets.size(0), targets.size(1))
                mask = targets != self.config.ignore_index
                base_loss = (per_position_loss * mask.float()).sum() / (mask.float().sum() + 1e-8)
                loss = loss_modifiers.modify_loss(
                    logits, targets, base_loss, mask=mask,
                    per_position_loss=per_position_loss,
                    ignore_index=self.config.ignore_index,
                    model_mode=self._current_mode
                )
            else:
                loss = F.cross_entropy(logits.view(-1, logits.size(-1)), targets.view(-1), ignore_index=self.config.ignore_index)

            # Expose LM loss component for external logging (detach to avoid graph retention)
            try:
                self._last_lm_loss = float(loss.detach().item())
            except Exception:
                self._last_lm_loss = 0.0
            # Default critic component to 0.0; may be overwritten below when enabled
            self._last_critic_loss = 0.0


            # Optional critic loss (multi-task) when enabled
            alpha_eff = self._effective_critic_alpha()
            if getattr(self.config, 'add_critic_head', False) and hasattr(self, 'critic_head') and alpha_eff > 0.0:
                # Build critic artifacts using shared helper
                if idx is None or getattr(self.config, 'mask_token_id', None) is None:
                    raise RuntimeError("critic_target_scope requires idx and mask_token_id; misconfiguration detected")
                artifacts = build_critic_artifacts_from_logits(
                    idx=idx,
                    logits=logits,
                    targets=targets,
                    mask_token_id=int(self.config.mask_token_id),
                    ignore_index=int(self.config.ignore_index),

                    pad_token_id=getattr(self.config, 'pad_token_id', None),
                    scope=getattr(self.config, 'critic_target_scope', 'masked_and_ignore'),
                )
                critic_input = artifacts['critic_input']
                critic_target = artifacts['critic_target']
                critic_valid = artifacts['critic_valid']

                # Encode critic input through the transformer trunk
                h2 = self._encode_tokens(critic_input)
                critic_logits = self.critic_head(h2).squeeze(-1)

                critic_loss_per_pos = F.binary_cross_entropy_with_logits(critic_logits, critic_target, reduction='none')
                denom = (critic_valid.float().sum() + 1e-8)
                critic_loss = (critic_loss_per_pos * critic_valid.float()).sum() / denom
                loss = loss + float(alpha_eff) * critic_loss

                # Expose critic loss component for external logging (after computing critic_loss)
                try:
                    self._last_critic_loss = float(critic_loss.detach().item())
                except Exception:
                    self._last_critic_loss = 0.0

        else:
            # Inference optimization
            logits = self.lm_head(x[:, [-1], :])
            loss = None

        return logits, loss
    @torch.no_grad()
    def critic_scores(self, idx, attention_mask=None):
        """Return per-token critic logits (B, T). Requires add_critic_head=True."""
        if not getattr(self.config, 'add_critic_head', False) or not hasattr(self, 'critic_head'):
            raise RuntimeError("critic_head not enabled in config")
        device = idx.device
        b, t = idx.size()
        assert t <= self.config.block_size

        if attention_mask is None:
            attention_mask = self._build_default_attention_mask(idx)
        # Optional global timing start for critic_scores
        _timer = None
        try:
            _timer = get_global_timer()
        except Exception:
            _timer = None
        if _timer is not None and torch.cuda.is_available():
            try:
                torch.cuda.synchronize()
            except Exception:
                pass
        _t0 = time.perf_counter()

        x = self._encode_tokens(idx, attention_mask=attention_mask)
        logits = self.critic_head(x).squeeze(-1)
        # Record timing if global timer
        try:
            if _timer is not None:
                if torch.cuda.is_available():
                    try:
                        torch.cuda.synchronize()
                    except Exception:
                        pass
                _timer.record('model.critic_scores', time.perf_counter() - _t0)
        except Exception:
            pass
        return logits


    def _effective_critic_alpha(self) -> float:
        """Compute iteration-based effective critic alpha with linear warmup.
        Trainer should set self._current_iter each iteration (including eval).
        Schedule: 0 until start; linear to base alpha by end; clamp [0, base].
        If end <= start or no iteration provided, return base (no warmup).
        """
        base = float(getattr(self.config, 'critic_alpha', 0.0) or 0.0)
        start = int(getattr(self.config, 'start_critic_iteration', 0) or 0)
        end = int(getattr(self.config, 'end_critic_iteration', 0) or 0)
        it = getattr(self, '_current_iter', None)
        if it is None or end <= start:
            return base
        if it < start:
            return 0.0
        if it >= end:
            return base
        frac = (float(it - start) / max(1.0, float(end - start)))
        return max(0.0, min(base, base * frac))

    def crop_block_size(self, block_size):
        # model surgery to decrease the block size if necessary
        # e.g. we may load the GPT2 pretrained model checkpoint (block size 1024)
        # but want to use a smaller block size for some smaller, simpler model
        assert block_size <= self.config.block_size
        self.config.block_size = block_size

        # Only crop position embeddings if they exist (not using RoPE)
        if hasattr(self.transformer, 'wpe'):
            self.transformer.wpe.weight = nn.Parameter(self.transformer.wpe.weight[:block_size])

        for block in self.transformer.h:
            # Only causal attention has bias buffer
            if hasattr(block.attn, 'bias'):
                block.attn.bias = block.attn.bias[:,:,:block_size,:block_size]
            # Update RoPE max position embeddings if using RoPE
            if hasattr(block.attn, 'rotary_emb') and block.attn.rotary_emb is not None:
                block.attn.rotary_emb.max_position_embeddings = block_size
                block.attn.rotary_emb._set_cos_sin_cache(
                    seq_len=block_size,
                    device=block.attn.rotary_emb.inv_freq.device,
                    dtype=torch.get_default_dtype()
                )

    @classmethod
    def from_pretrained(cls, model_type, override_args=None):
        assert model_type in {'gpt2', 'gpt2-medium', 'gpt2-large', 'gpt2-xl'}
        override_args = override_args or {} # default to empty dict
        # only dropout can be overridden see more notes below
        assert all(k == 'dropout' for k in override_args)
        from transformers import GPT2LMHeadModel
        # Note: This is a class method, so we use print directly as no logger instance is available
        print("loading weights from pretrained gpt: %s" % model_type)

        # n_layer, n_head and n_embd are determined from model_type
        config_args = {
            'gpt2':         dict(n_layer=12, n_head=12, n_embd=768),  # 124M params
            'gpt2-medium':  dict(n_layer=24, n_head=16, n_embd=1024), # 350M params
            'gpt2-large':   dict(n_layer=36, n_head=20, n_embd=1280), # 774M params
            'gpt2-xl':      dict(n_layer=48, n_head=25, n_embd=1600), # 1558M params
        }[model_type]
        # Note: This is a class method, so we use print directly as no logger instance is available
        print("forcing vocab_size=50257, block_size=1024, bias=True")
        config_args['vocab_size'] = 50257 # always 50257 for GPT model checkpoints
        config_args['block_size'] = 1024 # always 1024 for GPT model checkpoints
        config_args['bias'] = True # always True for GPT model checkpoints
        # we can override the dropout rate, if desired
        if 'dropout' in override_args:
            # Note: This is a class method, so we use print directly as no logger instance is available
            print(f"overriding dropout rate to {override_args['dropout']}")
            config_args['dropout'] = override_args['dropout']
        # create a from-scratch initialized minGPT model
        config = GPTConfig(**config_args)
        model = GPT(config)
        sd = model.state_dict()
        sd_keys = sd.keys()
        sd_keys = [k for k in sd_keys if not k.endswith('.attn.bias')] # discard this mask / buffer, not a param

        # init a huggingface/transformers model
        model_hf = GPT2LMHeadModel.from_pretrained(model_type)
        sd_hf = model_hf.state_dict()

        # copy while ensuring all of the parameters are aligned and match in names and shapes
        sd_keys_hf = sd_hf.keys()
        sd_keys_hf = [k for k in sd_keys_hf if not k.endswith('.attn.masked_bias')] # ignore these, just a buffer
        sd_keys_hf = [k for k in sd_keys_hf if not k.endswith('.attn.bias')] # same, just the mask (buffer)
        transposed = ['attn.c_attn.weight', 'attn.c_proj.weight', 'mlp.c_fc.weight', 'mlp.c_proj.weight']
        # basically the openai checkpoints use a "Conv1D" module, but we only want to use a vanilla Linear
        # this means that we have to transpose these weights when we import them
        assert len(sd_keys_hf) == len(sd_keys), f"mismatched keys: {len(sd_keys_hf)} != {len(sd_keys)}"
        for k in sd_keys_hf:
            if any(k.endswith(w) for w in transposed):
                # special treatment for the Conv1D weights we need to transpose
                assert sd_hf[k].shape[::-1] == sd[k].shape
                with torch.no_grad():
                    sd[k].copy_(sd_hf[k].t())
            else:
                # vanilla copy over the other parameters
                assert sd_hf[k].shape == sd[k].shape
                with torch.no_grad():
                    sd[k].copy_(sd_hf[k])

        return model

    def configure_optimizers(self, weight_decay, learning_rate, betas, device_type):
        # start with all of the candidate parameters
        param_dict = {pn: p for pn, p in self.named_parameters()}
        # filter out those that do not require grad
        param_dict = {pn: p for pn, p in param_dict.items() if p.requires_grad}
        # create optim groups. Any parameters that is 2D will be weight decayed, otherwise no.
        # i.e. all weight tensors in matmuls + embeddings decay, all biases and layernorms don't.
        decay_params = [p for n, p in param_dict.items() if p.dim() >= 2]
        nodecay_params = [p for n, p in param_dict.items() if p.dim() < 2]
        optim_groups = [
            {'params': decay_params, 'weight_decay': weight_decay},
            {'params': nodecay_params, 'weight_decay': 0.0}
        ]
        num_decay_params = sum(p.numel() for p in decay_params)
        num_nodecay_params = sum(p.numel() for p in nodecay_params)
        self._log_info(f"num decayed parameter tensors: {len(decay_params)}, with {num_decay_params:,} parameters")
        self._log_info(f"num non-decayed parameter tensors: {len(nodecay_params)}, with {num_nodecay_params:,} parameters")
        # Create AdamW optimizer and use the fused version if it is available
        fused_available = 'fused' in inspect.signature(torch.optim.AdamW).parameters
        use_fused = fused_available and device_type == 'cuda'
        extra_args = dict(fused=True) if use_fused else dict()
        optimizer = torch.optim.AdamW(optim_groups, lr=learning_rate, betas=betas, **extra_args)
        self._log_info(f"using fused AdamW: {use_fused}")

        return optimizer

    def estimate_mfu(self, fwdbwd_per_iter, dt):
        """ estimate model flops utilization (MFU) in units of A100 bfloat16 peak FLOPS """
        # first estimate the number of flops we do per iteration.
        # see PaLM paper Appendix B as ref: https://arxiv.org/abs/2204.02311
        N = self.get_num_params()
        cfg = self.config
        L, H, Q, T = cfg.n_layer, cfg.n_head, cfg.n_embd//cfg.n_head, cfg.block_size

        # Standard transformer FLOPS
        flops_per_token = 6*N + 12*L*H*Q*T

        # Add RoPE overhead if using rotary position encoding
        if getattr(cfg, 'position_encoding', 'absolute') == 'rotary':
            # RoPE operations: 8 ops per head per sequence position (4 ops each for Q and K)
            # Applied in forward and backward pass: 16 * L * H * Q * T
            rope_flops_per_fwdbwd = 16 * L * H * Q * T
            flops_per_fwdbwd = flops_per_token * T + rope_flops_per_fwdbwd
        else:
            flops_per_fwdbwd = flops_per_token * T

        flops_per_iter = flops_per_fwdbwd * fwdbwd_per_iter
        # express our flops throughput as ratio of A100 bfloat16 peak flops
        flops_achieved = flops_per_iter * (1.0/dt) # per second
        flops_promised = 150e12 # A40 GPU bfloat16 peak flops is 150 TFLOPS
        mfu = flops_achieved / flops_promised
        return mfu

    @torch.no_grad()
    def generate(self, idx, max_new_tokens, temperature=1.0, top_k=None):
        """
        Take a conditioning sequence of indices idx (LongTensor of shape (b,t)) and complete
        the sequence max_new_tokens times, feeding the predictions back into the model each time.
        Most likely you'll want to make sure to be in model.eval() mode of operation for this.
        """
        for _ in range(max_new_tokens):
            # if the sequence context is growing too long we must crop it at block_size
            idx_cond = idx if idx.size(1) <= self.config.block_size else idx[:, -self.config.block_size:]
            # forward the model to get the logits for the index in the sequence
            logits, _ = self(idx_cond)
            # pluck the logits at the final step and scale by desired temperature
            logits = logits[:, -1, :] / temperature
            # optionally crop the logits to only the top k options
            if top_k is not None:
                v, _ = torch.topk(logits, min(top_k, logits.size(-1)))
                logits[logits < v[:, [-1]]] = -float('Inf')
            # apply softmax to convert logits to (normalized) probabilities
            probs = F.softmax(logits, dim=-1)
            # sample from the distribution
            idx_next = torch.multinomial(probs, num_samples=1)
            # append sampled index to the running sequence and continue
            idx = torch.cat((idx, idx_next), dim=1)

        return idx
<|MERGE_RESOLUTION|>--- conflicted
+++ resolved
@@ -742,10 +742,6 @@
         elif isinstance(module, nn.Embedding):
             torch.nn.init.normal_(module.weight, mean=0.0, std=0.02)
 
-<<<<<<< HEAD
-    def _encode_tokens(self, idx, attention_mask=None, guidance_h=None, guidance_mask=None):
-=======
-    
     def _build_default_attention_mask(self, idx: torch.Tensor) -> torch.Tensor:
         """Build a key-padding mask that follows the attention-mask spec."""
         device = idx.device
@@ -762,10 +758,9 @@
             mask = mask * (idx != mask_id).long()
        
         return mask
-
-
-    def _encode_tokens(self, idx, attention_mask=None):
->>>>>>> e32ee2d1
+      
+    def _encode_tokens(self, idx, attention_mask=None, guidance_h=None, guidance_mask=None):
+      
         """Encode input token ids through the transformer trunk up to ln_f.
         Returns hidden states of shape (B, T, n_embd).
         """
