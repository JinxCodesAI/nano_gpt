--- conflicted
+++ resolved
@@ -909,15 +909,10 @@
         core_token_total = 0
 
         for k in range(eval_iters):
-<<<<<<< HEAD
             if split == 'train':
                 X, Y = batch_manager.get_next_batch()
             else:
                 X, Y = get_val_batch()
-            with ctx:
-                logits, loss = model(X, Y)
-=======
-            X, Y = get_batch(split)
 
             # If remapping is active, we need to handle metrics carefully
             if remapping_active:
@@ -941,7 +936,6 @@
                 with ctx:
                     logits, loss = model(X, Y)
 
->>>>>>> 97711aa1
             losses[k] = loss.item()
 
         out[split] = losses.mean()
@@ -1265,16 +1259,13 @@
             elif op_name == 'reset_lr_schedule':
                 if master_process: print(f"Resetting LR schedule at iter {iter_num}")
                 lr_schedule_offset = iter_num
-<<<<<<< HEAD
             elif op_name == 'set_curriculum_alpha':
                 if master_process: print(f"Setting curriculum alpha: {op_value}")
                 # This calls the method in our new BatchManager to update the target and trigger a re-score
                 batch_manager.update_target_distribution(op_value)
-=======
             elif op_name == 'disable_vocab_remapping':
                 if master_process: print("Disabling vocabulary remapping.")
                 remapping_active = False
->>>>>>> 97711aa1
             else:
                 raise ValueError(f"Unknown operation '{op_name}'")
             if master_process: training_logger.log_operation_success(iter_num, op_name, {'new_value': op_value})
@@ -1304,7 +1295,6 @@
     print(f"Initializing W&B run with name: {final_wandb_run_name}")
     wandb.init(project=wandb_project, name=final_wandb_run_name, config=config)
 
-<<<<<<< HEAD
 # Initialize the BatchManager for the training set
 batch_manager = BatchManager(
     data_dir=data_dir,
@@ -1318,14 +1308,8 @@
 )
 
 X, Y = batch_manager.get_next_batch()
-=======
-X, Y = get_batch('train')
-# Apply initial remapping if active
 if remapping_active:
     X, Y = remapping_vector[X], remapping_vector[Y]
-
-t0 = time.time()
->>>>>>> 97711aa1
 local_iter_num = 0
 raw_model = model.module if ddp else model
 
@@ -1363,20 +1347,7 @@
             if master_process:
                 # Calculate tokens per second
                 elapsed_time_seconds = time.time() - start_time
-<<<<<<< HEAD
                 tokens_per_second = batch_manager.total_tokens_served / elapsed_time_seconds if elapsed_time_seconds > 0 else 0
-
-                print(f"step {iter_num}: train loss {losses['train']:.4f}, val loss {losses['val']:.4f}, lr: {lr:.4f}, tokens/sec {tokens_per_second:.0f}")
-                print_timings(timing_profiler, training_logger)
-
-                # --- Model Analysis ---
-                analyzer = ModelAnalyzer(raw_model)
-                # --- NEW ROBUST ASYNCHRONOUS ANALYSIS DISPATCH LOGIC ---
-                # Check system memory before dispatching analysis to prevent OOM
-                memory_info = psutil.virtual_memory()
-                if memory_info.percent > 90.0:
-                    print(f"WARNING: Skipping async analysis due to high system memory usage ({memory_info.percent:.1f}%)")
-=======
                 wandb_metrics = {
                     "iter": iter_num,
                     "train/loss": losses['train'],
@@ -1402,39 +1373,16 @@
                     print("Creating universal checkpoint by merging LoRA weights...")
                     universal_state_dict = raw_model.get_merged_state_dict()
 
-                    # Save parameter names to enable optimizer state transfer
-                    param_names = {name: param for name, param in raw_model.named_parameters()}
-
-                    checkpoint = {
-                        'model': universal_state_dict, # Use the merged state dict
-                        'optimizer': optimizer.state_dict(),
-                        'param_names': param_names,  # Save parameter names for optimizer state transfer
-                        'model_args': model_args,
-                        'iter_num': iter_num,
-                        'best_val_loss': best_val_loss,
-                        'config': config,
-                    }
-                    # --- MODIFICATION END ---
-                    print(f"saving checkpoint to {out_dir}")
-                    torch.save(checkpoint, os.path.join(out_dir, 'ckpt.pt'))
-        
-        # FIX: Wrapped orchestration logic in a while loop to handle consecutive non-blocking operations
-        while True:
-            op_to_run = [None]
-            if master_process and scaling_schedule:
-                # Find next uncompleted operation
-                next_op = None
-                for op in scaling_schedule:
-                    if not op.get('completed', False):
-                        next_op = op
-                        break # Found the next operation to consider
-
-                # If next_op is still None, all operations are complete
-                if next_op is None:
-                    if 'all_ops_done' not in globals(): # Log this message only once
-                        print("All scheduled operations have been completed.")
-                        globals()['all_ops_done'] = True
->>>>>>> 97711aa1
+                print(f"step {iter_num}: train loss {losses['train']:.4f}, val loss {losses['val']:.4f}, lr: {lr:.4f}, tokens/sec {tokens_per_second:.0f}")
+                print_timings(timing_profiler, training_logger)
+
+                # --- Model Analysis ---
+                analyzer = ModelAnalyzer(raw_model)
+                # --- NEW ROBUST ASYNCHRONOUS ANALYSIS DISPATCH LOGIC ---
+                # Check system memory before dispatching analysis to prevent OOM
+                memory_info = psutil.virtual_memory()
+                if memory_info.percent > 90.0:
+                    print(f"WARNING: Skipping async analysis due to high system memory usage ({memory_info.percent:.1f}%)")
                 else:
                     print(f"Dispatching async analysis for iter {iter_num}...")
                     try:
@@ -1612,12 +1560,15 @@
     if iter_num == 0 and eval_only:
         break
 
-<<<<<<< HEAD
-    # Time the gradient accumulation loop
+# Time the gradient accumulation loop
     with timing_profiler.time_section("gradient_accumulation"):
         for micro_step in range(gradient_accumulation_steps):
             if ddp:
                 model.require_backward_grad_sync = (micro_step == gradient_accumulation_steps - 1)
+    
+            # Remap vocabulary on-the-fly if active
+            if remapping_active:
+                X, Y = remapping_vector[X], remapping_vector[Y]
 
             # Time the forward pass specifically
             with timing_profiler.time_section("forward_pass"):
@@ -1647,27 +1598,6 @@
 
     # End timing the training iteration
     total_iter_time = timing_profiler.end_iteration()
-=======
-    for micro_step in range(gradient_accumulation_steps):
-        if ddp:
-            model.require_backward_grad_sync = (micro_step == gradient_accumulation_steps - 1)
-
-        # Remap vocabulary on-the-fly if active
-        if remapping_active:
-            X, Y = remapping_vector[X], remapping_vector[Y]
-
-        with ctx:
-            logits, loss = model(X, Y)
-            loss = loss / gradient_accumulation_steps
-        X, Y = get_batch('train')
-        scaler.scale(loss).backward()
-    if grad_clip != 0.0:
-        scaler.unscale_(optimizer)
-        torch.nn.utils.clip_grad_norm_(model.parameters(), grad_clip)
-    scaler.step(optimizer)
-    scaler.update()
-    optimizer.zero_grad(set_to_none=True)
->>>>>>> 97711aa1
 
     t1 = time.time()
     if iter_num % log_interval == 0 and master_process:
