"""
This training script can be run both on a single gpu in debug mode,
and also in a larger training run with distributed data parallel (ddp).

To run on a single GPU, example:
$ python train.py --batch_size=32 --compile=False

To run with DDP on 4 gpus on 1 node, example:
$ torchrun --standalone --nproc_per_node=4 train.py

To run with DDP on 4 gpus across 2 nodes, example:
- Run on the first (master) node with example IP 123.456.123.456:
$ torchrun --nproc_per_node=8 --nnodes=2 --node_rank=0 --master_addr=123.456.123.456 --master_port=1234 train.py
- Run on the worker node:
$ torchrun --nproc_per_node=8 --nnodes=2 --node_rank=1 --master_addr=123.456.123.456 --master_port=1234 train.py
(If your cluster does not have Infiniband interconnect prepend NCCL_IB_DISABLE=1)
"""

import os
import time
import pickle
from contextlib import nullcontext


import numpy as np
import torch
from torch.nn.parallel import DistributedDataParallel as DDP
from torch.distributed import init_process_group, destroy_process_group

from model import GPTConfig, GPT, ModelMode
import torch._dynamo

from dataset_consumer import DatasetConsumer
from checkpoint_manager import CheckpointManager
from loss_modifiers import create_loss_modifier_pipeline
from core.scheduler import CosineLRScheduler
from core.evaluator import Evaluator
from core.logger import create_logger
from core.training_step import TrainingStep
from core.trainer import Trainer

torch._dynamo.config.suppress_errors = True

# -----------------------------------------------------------------------------
# default config values designed for a small GPT-like model on OpenWebText
# I/O
out_dir = 'out'
eval_interval = 2000
log_interval = 1
eval_iters = 200
eval_only = False # if True, script exits right after the first eval
always_save_checkpoint = True # if True, always save a checkpoint after each eval
init_from = 'scratch' # 'scratch' or 'resume'
# wandb logging
wandb_log = False # disabled by default
wandb_project = 'owt'
wandb_run_name = 'run' # 'run' + str(time.time())
# data
dataset = 'openwebtext'
gradient_accumulation_steps = 1 # used to simulate larger batch sizes
batch_size = 12 # if gradient_accumulation_steps > 1, this is the micro-batch size
block_size = 1024
target_size = None # target sequence length, defaults to block_size if None
vocab_size = None # vocab size of the tokenizer
# model
n_layer = 12
n_head = 12
n_embd = 768
dropout = 0.0 # for pretraining 0 is good, for finetuning try 0.1+
bias = False # do we use bias inside LayerNorm and Linear layers?
<<<<<<< HEAD
attention_type = 'causal' # 'causal' for autoregressive, 'bidirectional' for BERT-style
position_encoding = 'absolute' # 'absolute' or 'rotary'
# hierarchical guidance / plan encoder configuration
use_guidance = True
plan_tokens = 16
plan_encoder_depth_factor = 0.5
cond_dropout_prob = 0.1
=======
>>>>>>> 25660565
# adamw optimizer
learning_rate = 6e-4 # max learning rate
max_iters = 600000 # total number of training iterations
weight_decay = 1e-1
beta1 = 0.9
beta2 = 0.95
grad_clip = 1.0 # clip gradients at this value, or disable if == 0.0
# learning rate decay settings
decay_lr = True # whether to decay the learning rate
warmup_iters = 2000 # how many steps to warm up for
lr_decay_iters = 600000 # should be ~= max_iters per Chinchilla
min_lr = 6e-5 # minimum learning rate, should be ~= learning_rate/10 per Chinchilla
# DDP settings
backend = 'nccl' # 'nccl', 'gloo', etc.
# system
device = 'cuda' # examples: 'cpu', 'cuda', 'cuda:0', 'cuda:1' etc., or try 'mps' on macbooks
dtype = 'bfloat16' if torch.cuda.is_available() and torch.cuda.is_bf16_supported() else 'float16' # 'float32', 'bfloat16', or 'float16', the latter will auto implement a GradScaler
compile = True # use PyTorch 2.0 to compile the model to be faster
# loss modifiers (all disabled by default for backward compatibility)
loss_modifiers_enabled = False # master switch for all loss modifiers
entropy_modifier_enabled = False # enable entropy-based loss modification
entropy_modifier_weight = 1.0 # weight factor for entropy modification
entropy_modifier_threshold = 0.0 # threshold for filtering low-entropy positions
entropy_modifier_eps = 1e-8 # small value to prevent log(0) in entropy calculation
target_smoothing_enabled = False # enable label smoothing
target_smoothing_factor = 0.1 # label smoothing factor (0.0 = no smoothing)
target_smoothing_special_tokens = [] # special token IDs to exclude from smoothing
target_smoothing_exclude_padding = True # exclude padding tokens from loss calculation
target_smoothing_padding_token = -100 # padding token ID to exclude
mask_ratio_weight_enabled = False # enable mask ratio based loss weighting
mask_ratio_weight_power = 0.5 # power for inverse square root weighting
mask_ratio_weight_min = 0.1 # minimum weight to prevent extreme values
mask_ratio_weight_max = 10.0 # maximum weight to prevent extreme values
mask_ratio_weight_eps = 1e-8 # small value to prevent division by zero
# multi-mode configuration
model_mode = 'language_model'  # 'language_model', 'token_classifier', 'sequence_scorer'
num_token_classes = 2  # For token classification
cls_token_id = None  # For sequence scoring
freeze_transformer = False  # Feature extraction mode
init_from_checkpoint = None  # Path to pretrained model
unfreeze_at_iteration = None  # Dynamic unfreezing
unfreeze_lr_multiplier = 0.1  # LR multiplier when unfreezing
seq_scorer_log_abs_rel_err = True  # running average abs(target - pred)/max(|target|, eps)
# critic head (optional, default disabled)
add_critic_head = False
start_critic_iteration = 0
end_critic_iteration = 0
critic_alpha = 0.5
critic_target_scope = 'masked_and_ignore'

# -----------------------------------------------------------------------------
exec(open('configurator.py').read()) # overrides from command line or config file
from config.validator import validate_config
validate_config(globals())
# Recompute config_keys AFTER applying external config so new keys are included
config_keys = [k for k,v in globals().items() if not k.startswith('_') and isinstance(v, (int, float, bool, str, list))]
config = {k: globals()[k] for k in config_keys} # will be useful for logging

# initialize loss modifier pipeline
loss_modifier_pipeline = create_loss_modifier_pipeline(config)
# Store message for later logging after logger is initialized
enabled_modifiers_msg = None
if not loss_modifier_pipeline.is_empty():
    enabled_modifiers_msg = f"Enabled loss modifiers: {', '.join(loss_modifier_pipeline.get_enabled_modifier_names())}"
# -----------------------------------------------------------------------------

# various inits, derived attributes, I/O setup
ddp = int(os.environ.get('RANK', -1)) != -1 # is this a ddp run?
if ddp:
    init_process_group(backend=backend)
    ddp_rank = int(os.environ['RANK'])
    ddp_local_rank = int(os.environ['LOCAL_RANK'])
    ddp_world_size = int(os.environ['WORLD_SIZE'])
    device = f'cuda:{ddp_local_rank}'
    torch.cuda.set_device(device)
    master_process = ddp_rank == 0 # this process will do logging, checkpointing etc.
    seed_offset = ddp_rank # each process gets a different seed
    # world_size number of processes will be training simultaneously, so we can scale
    # down the desired gradient accumulation iterations per process proportionally
    assert gradient_accumulation_steps % ddp_world_size == 0
    gradient_accumulation_steps //= ddp_world_size
else:
    # if not ddp, we are running on a single gpu, and one process
    master_process = True
    seed_offset = 0
    ddp_world_size = 1
tokens_per_iter = gradient_accumulation_steps * ddp_world_size * batch_size * block_size

# initialize logger early so all subsequent operations can use it
logger = create_logger(
    wandb_log=wandb_log,
    wandb_project=wandb_project,
    wandb_run_name=wandb_run_name,
    config=config,
    master_process=master_process,
    loss_modifier_pipeline=loss_modifier_pipeline
)

logger.log_info(f"tokens per iteration will be: {tokens_per_iter:,}")

# Log loss modifier status if any are enabled
if enabled_modifiers_msg:
    logger.log_info(enabled_modifiers_msg)

if master_process:
    os.makedirs(out_dir, exist_ok=True)
checkpoint_manager = CheckpointManager(out_dir)
torch.manual_seed(1337 + seed_offset)
torch.backends.cuda.matmul.allow_tf32 = True # allow tf32 on matmul
torch.backends.cudnn.allow_tf32 = True # allow tf32 on cudnn
device_type = 'cuda' if 'cuda' in device else 'cpu' # for later use in torch.autocast
# note: float16 data type will automatically use a GradScaler
ptdtype = {'float32': torch.float32, 'bfloat16': torch.bfloat16, 'float16': torch.float16}[dtype]
ctx = nullcontext() if device_type == 'cpu' else torch.amp.autocast(device_type=device_type, dtype=ptdtype)

# data loader with pre-computed batches
data_dir = os.path.join('data', dataset)

# initialize streaming data consumer (config-driven)
consumer = DatasetConsumer(
    data_dir=data_dir,
    batch_size=batch_size,
    block_size=block_size,
    target_size=target_size,
    device_type=device_type,
    prefer_queue=globals().get('data_prefer_queue', True),
    cache_files=globals().get('data_cache_files', 1),
    wait_sleep_seconds=globals().get('data_wait_sleep_seconds', 1.0),
    wait_timeout_seconds=globals().get('data_wait_timeout_seconds', None),
    verbose=globals().get('data_stream_verbose', False),
)

# init these up here, can override if init_from='resume' (i.e. from a checkpoint)
iter_num = 0
best_val_loss = 1e9


# derive vocab_size from consumer meta
meta = consumer.meta
meta_vocab_size = meta.get('vocab_size', vocab_size)
# Ensure vocab covers CLS token if provided
effective_vocab_size = meta_vocab_size
if cls_token_id is not None:
    if effective_vocab_size is None:
        effective_vocab_size = int(cls_token_id) + 1
    else:
        effective_vocab_size = max(int(effective_vocab_size), int(cls_token_id) + 1)
logger.log_info(f"found vocab_size = {meta_vocab_size} (from consumer.meta); effective_vocab_size = {effective_vocab_size}")
# attach dataset meta to config to inform checkpoint naming (contains training_type)
config['meta'] = meta

# Special token ids from dataset meta (if provided)
meta_mask_token_id = meta.get('mask_token_id', None)
meta_pad_token_id = meta.get('pad_token_id', None)
meta_cls_token_id = meta.get('cls_token_id', None)

# Use cls_token_id from meta if not provided in config
if cls_token_id is None and meta_cls_token_id is not None:
    cls_token_id = meta_cls_token_id
    logger.log_info(f"Using cls_token_id from meta: {cls_token_id}")

# provide config to checkpoint manager early so it can resolve training_type-based paths
checkpoint_manager.set_metadata(model_args={}, config=config)


# model init
# Note: mode and num_token_classes are no longer part of GPTConfig (dual-mode architecture)
# Model mode is set after creation using set_mode()
model_args = dict(n_layer=n_layer, n_head=n_head, n_embd=n_embd, block_size=block_size,
<<<<<<< HEAD
                  bias=bias, vocab_size=None, dropout=dropout, attention_type=attention_type,
                  position_encoding=position_encoding,
                  use_guidance=use_guidance,
                  plan_tokens=plan_tokens,
                  plan_encoder_depth_factor=plan_encoder_depth_factor,
                  cond_dropout_prob=cond_dropout_prob,
=======
                  bias=bias, vocab_size=None, dropout=dropout,
>>>>>>> 25660565
                  # multi-mode parameters (mode is set after model creation)
                  cls_token_id=cls_token_id,
                  freeze_transformer=freeze_transformer,
                  init_from_checkpoint=init_from_checkpoint,
                  unfreeze_at_iteration=unfreeze_at_iteration,
                  unfreeze_lr_multiplier=unfreeze_lr_multiplier,
                  # critic head parameters
                  add_critic_head=add_critic_head,
                  critic_alpha=critic_alpha,
                  critic_target_scope=critic_target_scope,
                  start_critic_iteration=start_critic_iteration,
                  end_critic_iteration=end_critic_iteration,
                  mask_token_id=meta_mask_token_id,
                  pad_token_id=meta_pad_token_id) # start with model_args from command line
if init_from == 'scratch':
    # init a new model from scratch
    logger.log_info("Initializing a new model from scratch")
    # determine the vocab size we'll use for from-scratch training
    if effective_vocab_size is None:
        raise ValueError("vocab_size must be provided by consumer.meta or config; no default fallback")
    model_args['vocab_size'] = effective_vocab_size
    gptconf = GPTConfig(**model_args)
    model = GPT(gptconf, logger=logger)
elif init_from == 'resume':
    logger.log_info(f"Resuming training from {out_dir}")
    resolved_ckpt_path = checkpoint_manager.resolve_load_path()
    logger.log_info(f"Attempting to load checkpoint: {resolved_ckpt_path}")

    # resume training from a checkpoint via CheckpointManager
    checkpoint = checkpoint_manager.load(device=device)
    checkpoint_model_args = checkpoint['model_args']
    # force these config attributes to be equal otherwise we can't even resume training
    # the rest of the attributes (e.g. dropout) can stay as desired from command line
    for k in ['n_layer', 'n_head', 'n_embd', 'block_size', 'bias', 'vocab_size']:
        model_args[k] = checkpoint_model_args[k]
    for k in ['use_guidance', 'plan_tokens', 'plan_encoder_depth_factor', 'cond_dropout_prob']:
        if k in checkpoint_model_args:
            model_args[k] = checkpoint_model_args[k]
    # create the model
    gptconf = GPTConfig(**model_args)
    model = GPT(gptconf, logger=logger)
    state_dict = checkpoint['model']
    checkpoint_manager.load_model_state(model, state_dict)
    iter_num = checkpoint['iter_num']
    best_val_loss = checkpoint['best_val_loss']

# Set model mode (dual-mode architecture: mode is set at runtime, not in config)
# Convert string model_mode to ModelMode enum and set it
if model_mode == 'language_model':
    model.set_mode(ModelMode.LANGUAGE_MODEL)
elif model_mode == 'sequence_scorer':
    model.set_mode(ModelMode.SEQUENCE_SCORER)
elif model_mode == 'token_classifier':
    # TOKEN_CLASSIFIER mode has been removed; use LANGUAGE_MODEL with bidirectional attention
    logger.log_info("WARNING: token_classifier mode is deprecated. Using language_model mode instead.")
    model.set_mode(ModelMode.LANGUAGE_MODEL)
else:
    logger.log_info(f"WARNING: Unknown model_mode '{model_mode}', defaulting to LANGUAGE_MODEL")
    model.set_mode(ModelMode.LANGUAGE_MODEL)

# crop down the model block size if desired, using model surgery
if block_size < model.config.block_size:
    model.crop_block_size(block_size)
    model_args['block_size'] = block_size  # so that the checkpoint will have the right value

checkpoint_manager.set_metadata(model_args=model_args, config=config)
model.to(device)
raw_model = model.module if ddp else model  # ensure raw model is registered
checkpoint_manager.register_model(raw_model)

# initialize a GradScaler. If enabled=False scaler is a no-op
scaler = torch.cuda.amp.GradScaler(enabled=(dtype == 'float16'))
# optimizer
optimizer = model.configure_optimizers(weight_decay, learning_rate, (beta1, beta2), device_type)
checkpoint_manager.register_optimizer(optimizer)

if init_from == 'resume':
    # If resuming past the unfreeze point, mirror optimizer param group structure
    if unfreeze_at_iteration is not None and iter_num >= unfreeze_at_iteration:
        raw_model.unfreeze_transformer_weights()
        raw_model.extend_optimizer_with_unfrozen(optimizer)
    optimizer.load_state_dict(checkpoint['optimizer'])
checkpoint = None # free up memory

if compile:
    logger.log_info("compiling the model... (takes a ~minute)")
    unoptimized_model = model
    try:
        model = torch.compile(model)
    except Exception as e:
        logger.log_warning(f"torch.compile failed ({e}); falling back to eager mode. Set compile=False to silence.")
        model = unoptimized_model

# wrap model into DDP container
if ddp:
    model = DDP(model, device_ids=[ddp_local_rank])


# initialize learning rate scheduler
scheduler = CosineLRScheduler(
    learning_rate=learning_rate,
    warmup_iters=warmup_iters,
    lr_decay_iters=lr_decay_iters,
    min_lr=min_lr,
    decay_lr=decay_lr
)

# initialize evaluator
evaluator = Evaluator(
    model=model,
    consumer=consumer,
    loss_modifier_pipeline=loss_modifier_pipeline,
    eval_iters=eval_iters,
    ctx=ctx,
    device=device,
    min_zero_for_stats=globals().get('eval_zero_stats_min_zeros', 0),
    max_extra_batches_for_zero_stats=globals().get('eval_zero_stats_max_extra_batches', 0),
    reset_val_stream_each_eval=globals().get('eval_reset_val_stream', False),
)

# initialize training step handler
training_step = TrainingStep(
    model=model,
    optimizer=optimizer,
    scaler=scaler,
    gradient_accumulation_steps=gradient_accumulation_steps,
    grad_clip=grad_clip,
    ddp=ddp,
    ctx=ctx,
    scheduler=scheduler,
    unfreeze_at_iteration=unfreeze_at_iteration,
    unfreeze_lr_multiplier=unfreeze_lr_multiplier,
    logger=logger,
)


# Delegate the main training loop to the Trainer orchestrator
trainer = Trainer(
    model=model,
    optimizer=optimizer,
    scheduler=scheduler,
    evaluator=evaluator,
    logger=logger,
    training_step=training_step,
    checkpoint_manager=checkpoint_manager,
    consumer=consumer,
    device=device,
    ddp=ddp,
    master_process=master_process,
    eval_interval=eval_interval,
    log_interval=log_interval,
    max_iters=max_iters,
    always_save_checkpoint=always_save_checkpoint,
    eval_only=eval_only,
    batch_size=batch_size,
    gradient_accumulation_steps=gradient_accumulation_steps,
    iter_num=iter_num,
    best_val_loss=best_val_loss,
)

trainer.train()

if ddp:
    destroy_process_group()
<|MERGE_RESOLUTION|>--- conflicted
+++ resolved
@@ -68,16 +68,11 @@
 n_embd = 768
 dropout = 0.0 # for pretraining 0 is good, for finetuning try 0.1+
 bias = False # do we use bias inside LayerNorm and Linear layers?
-<<<<<<< HEAD
-attention_type = 'causal' # 'causal' for autoregressive, 'bidirectional' for BERT-style
-position_encoding = 'absolute' # 'absolute' or 'rotary'
 # hierarchical guidance / plan encoder configuration
 use_guidance = True
 plan_tokens = 16
 plan_encoder_depth_factor = 0.5
 cond_dropout_prob = 0.1
-=======
->>>>>>> 25660565
 # adamw optimizer
 learning_rate = 6e-4 # max learning rate
 max_iters = 600000 # total number of training iterations
@@ -247,16 +242,11 @@
 # Note: mode and num_token_classes are no longer part of GPTConfig (dual-mode architecture)
 # Model mode is set after creation using set_mode()
 model_args = dict(n_layer=n_layer, n_head=n_head, n_embd=n_embd, block_size=block_size,
-<<<<<<< HEAD
-                  bias=bias, vocab_size=None, dropout=dropout, attention_type=attention_type,
-                  position_encoding=position_encoding,
+                  bias=bias, vocab_size=None, dropout=dropout, 
                   use_guidance=use_guidance,
                   plan_tokens=plan_tokens,
                   plan_encoder_depth_factor=plan_encoder_depth_factor,
                   cond_dropout_prob=cond_dropout_prob,
-=======
-                  bias=bias, vocab_size=None, dropout=dropout,
->>>>>>> 25660565
                   # multi-mode parameters (mode is set after model creation)
                   cls_token_id=cls_token_id,
                   freeze_transformer=freeze_transformer,
